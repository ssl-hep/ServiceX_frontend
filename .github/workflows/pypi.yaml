name: Push to PyPI

on:
  release:
    types: [released, prereleased]

jobs:
  publish:
    runs-on: ubuntu-latest

    steps:
    - uses: actions/checkout@v3
    - name: Set up Python
      uses: actions/setup-python@v4
      with:
        python-version: "3.10"
    - name: Install dependencies
      run: |
        python -m pip install --upgrade pip build
    - name: Build the servicex wheel
      env:
        servicex_version: ${{ github.ref }}
      run: |
        python -m build --sdist --wheel
    - name: Publish servicex to PyPI
<<<<<<< HEAD
      uses: pypa/gh-action-pypi-publish@v1.5.1
=======
      uses: pypa/gh-action-pypi-publish@v1.6.4
>>>>>>> b80d6f67
      with:
        password: ${{ secrets.pypi_password }}
        print_hash: true<|MERGE_RESOLUTION|>--- conflicted
+++ resolved
@@ -9,25 +9,21 @@
     runs-on: ubuntu-latest
 
     steps:
-    - uses: actions/checkout@v3
-    - name: Set up Python
-      uses: actions/setup-python@v4
-      with:
-        python-version: "3.10"
-    - name: Install dependencies
-      run: |
-        python -m pip install --upgrade pip build
-    - name: Build the servicex wheel
-      env:
-        servicex_version: ${{ github.ref }}
-      run: |
-        python -m build --sdist --wheel
-    - name: Publish servicex to PyPI
-<<<<<<< HEAD
-      uses: pypa/gh-action-pypi-publish@v1.5.1
-=======
-      uses: pypa/gh-action-pypi-publish@v1.6.4
->>>>>>> b80d6f67
-      with:
-        password: ${{ secrets.pypi_password }}
-        print_hash: true+      - uses: actions/checkout@v3
+      - name: Set up Python
+        uses: actions/setup-python@v4
+        with:
+          python-version: "3.10"
+      - name: Install dependencies
+        run: |
+          python -m pip install --upgrade pip build
+      - name: Build the servicex wheel
+        env:
+          servicex_version: ${{ github.ref }}
+        run: |
+          python -m build --sdist --wheel
+      - name: Publish servicex to PyPI
+        uses: pypa/gh-action-pypi-publish@v1.6.4
+        with:
+          password: ${{ secrets.pypi_password }}
+          print_hash: true