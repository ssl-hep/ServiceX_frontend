name: CI/CD

on:
  push:
  pull_request:
  # Run daily at 0:01 UTC
  schedule:
    - cron: "1 0 * * 0"
  workflow_dispatch:

jobs:
  flake8:
    runs-on: ubuntu-latest

    steps:
      - uses: actions/checkout@v5

      - name: Set up Python
        uses: actions/setup-python@v6
        with:
          python-version: "3.x"

      - name: Lint with Flake8
        run: |
          pipx run flake8

  test:
    needs:
      - flake8

    strategy:
      matrix:
        platform: [ubuntu-latest, windows-latest, macos-latest]
        python-version: ["3.9", "3.10", "3.11", "3.12", "3.13", "3.14t"]
    runs-on: ${{ matrix.platform }}

    steps:
      - uses: actions/checkout@v5

      - name: Install uv
        uses: astral-sh/setup-uv@v6
        with:
          python-version: ${{ matrix.python-version }}

      - name: Install dependencies
        run: |
<<<<<<< HEAD
          uv pip install --upgrade '.[test]'
=======
          uv venv
          uv pip install --upgrade '.[test,docs]'
>>>>>>> 806fcf01
          uv pip list

      - name: Test with pytest
        run: |
          uv run coverage run --source servicex/ -m pytest tests
          uv run coverage xml

      - name: Upload coverage to Codecov
        uses: codecov/codecov-action@v5
        with:
          token: ${{ secrets.CODECOV_TOKEN }}
          env_vars: OS,PYTHON
          files: ./coverage.xml
          disable_search: true
          flags: unittests<|MERGE_RESOLUTION|>--- conflicted
+++ resolved
@@ -44,12 +44,8 @@
 
       - name: Install dependencies
         run: |
-<<<<<<< HEAD
-          uv pip install --upgrade '.[test]'
-=======
           uv venv
           uv pip install --upgrade '.[test,docs]'
->>>>>>> 806fcf01
           uv pip list
 
       - name: Test with pytest
