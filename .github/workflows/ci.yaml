--- conflicted
+++ resolved
@@ -17,11 +17,7 @@
       - name: Set up Python
         uses: actions/setup-python@v4
         with:
-<<<<<<< HEAD
-          python-version: "3.10"
-=======
           python-version: "3.11"
->>>>>>> 0345b2e1
       - name: Install dependencies
         env:
           servicex_version: 1.0a1
