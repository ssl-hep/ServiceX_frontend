--- conflicted
+++ resolved
@@ -25,12 +25,8 @@
 # CAUSED AND ON ANY THEORY OF LIABILITY, WHETHER IN CONTRACT, STRICT LIABILITY,
 # OR TORT (INCLUDING NEGLIGENCE OR OTHERWISE) ARISING IN ANY WAY OUT OF THE USE
 # OF THIS SOFTWARE, EVEN IF ADVISED OF THE POSSIBILITY OF SUCH DAMAGE.
-<<<<<<< HEAD
-from typing import Optional, List
-=======
 from fnmatch import fnmatch
 from typing import List, Optional
->>>>>>> 62b479ff
 
 import rich
 
