import asyncio
<<<<<<< HEAD
from servicex.utils import ServiceXException
from typing import Dict, Optional, Union

from awkward.array.chunked import ChunkedArray
=======
from concurrent.futures import ThreadPoolExecutor
from pathlib import Path
from typing import Dict, Iterable, Optional, Union
from awkward.array.chunked import ChunkedArray
from awkward.array.table import Table

import pandas as pd
import awkward as ak

from servicex.utils import ServiceXException
>>>>>>> ce602b1e

_conversion_pool = ThreadPoolExecutor(4)


class DataConverterAdaptor:
    '''Methods to convert from one type of data to the other.
    '''
    def __init__(self, default_file_type: str):
        '''Create a data converter adaptor. By default it will do the
        conversation as requested.

        Args:
            default_file_type (str): The default file type (`parquet` or `root`)
        '''
        self._default_file_type = default_file_type

    async def convert_to_pandas(self, file: Path, file_type: Optional[str] = None):
        '''Convert to a pandas dataframe from data stored in a file of a particular file_type

        Args:
            file (Path): Path to the file
            file_type (str): What the file contains (root, parquet, etc)
        '''
        file_type = file_type if file_type is not None else self._default_file_type
        if file_type == 'root':
            return await self._convert_root_to_pandas(file)
        elif file_type == 'parquet':
            return await self._convert_parquet_to_pandas(file)
        else:
            raise ServiceXException(f'Conversion from {file_type} into an pandas DF is not '
                                    'yet supported')

    async def convert_to_awkward(self, file: Path, file_type: Optional[str] = None):
        '''Convert to an awkward data array from data stored in a file of a particular file_type

        Args:
            file (Path): Path to the file
            file_type (str): What the file contains (root, parquet, etc)
        '''
        file_type = file_type if file_type is not None else self._default_file_type
        if file_type == 'root':
            return await self._convert_root_to_awkward(file)
        elif file_type == 'parquet':
            return await self._convert_parquet_to_awkward(file)
        else:
            raise ServiceXException(f'Conversion from {file_type} into an awkward array is not '
                                    'yet supported')

<<<<<<< HEAD
    async def _convert_root_to_pandas(self, file: Path):
        '''
        Convert the contents of a ROOT file to pandas.

        Arguments:

            file        A `Path` to the file containing the pandas data

        Returns:

            DataFrame   A pandas dataframe

        Note:

            - Work is done on a second thread.
            - Pandas is only imported if this is called.

        '''
        from pandas import DataFrame

        def do_the_work(file: Path) -> DataFrame:
            import uproot

            f_in = uproot.open(file)
            try:
                r = f_in[f_in.keys()[0]]
                return r.pandas.df()  # type: ignore
            finally:
                f_in._context.source.close()

        return await asyncio.wrap_future(_conversion_pool.submit(do_the_work, file))

    async def _convert_parquet_to_pandas(self, file: Path):
        '''
        Convert the contents of a parquet file to pandas.

        Arguments:

            file        A `Path` to the file containing the pandas data

        Returns:

            DataFrame   A pandas dataframe

        Note:

            - Work is done on a second thread.
            - Pandas is only imported if this is called.

        '''
        import pandas as pd

        def do_the_work(file: Path) -> pd.DataFrame:
            return pd.read_parquet(str(file))

        return await asyncio.wrap_future(_conversion_pool.submit(do_the_work, file))

    async def _convert_root_to_awkward(self, file: Path):
        '''
        Convert the contents of a ROOT file to an awkward dictionary.

        Arguments:

            file        A `Path` to the file containing the pandas data

        Returns:

            DataFrame   A pandas dataframe

        Note:

            - Work is done on a second thread.
            - Pandas is only imported if this is called.

        '''
        from numpy import ndarray
        from awkward import JaggedArray

        def do_the_work(file: Path) -> Dict[Union[str, bytes], Union[ndarray, JaggedArray]]:
            import uproot

            f_in = uproot.open(file)
            try:
                r = f_in[f_in.keys()[0]]
                return r.lazyarrays()  # type: ignore
=======
    def combine_pandas(self, dfs: Iterable[pd.DataFrame]) -> pd.DataFrame:
        '''Combine many pandas dataframes into a single one, in order.

        Args:
            dfs (Iterable[pd.DataFrame]): The list of dataframes
        '''
        return pd.concat(dfs)

    def combine_awkward(self, awks: Iterable[Union[Table, ChunkedArray]]) -> Table:
        '''Combine many awkward arrays into a single one, in order.

        Args:
            awks (Iterable[ChunkedArray]): The input list of awkward arrays
        '''
        return ak.concatenate(awks)

    async def _convert_root_to_pandas(self, file: Path):
        '''
        Convert the contents of a ROOT file to pandas.

        Arguments:

            file        A `Path` to the file containing the pandas data

        Returns:

            DataFrame   A pandas dataframe

        Note:

            - Work is done on a second thread.
            - Pandas is only imported if this is called.

        '''
        from pandas import DataFrame

        def do_the_work(file: Path) -> DataFrame:
            import uproot

            f_in = uproot.open(file)
            try:
                r = f_in[f_in.keys()[0]]
                return r.pandas.df()  # type: ignore
>>>>>>> ce602b1e
            finally:
                f_in._context.source.close()

        return await asyncio.wrap_future(_conversion_pool.submit(do_the_work, file))

<<<<<<< HEAD
    async def _convert_parquet_to_awkward(self, file: Path):
        '''
        Convert the contents of a parquet file to an awkward dictionary.
=======
    async def _convert_parquet_to_pandas(self, file: Path):
        '''
        Convert the contents of a parquet file to pandas.
>>>>>>> ce602b1e

        Arguments:

            file        A `Path` to the file containing the pandas data

        Returns:

            DataFrame   A pandas dataframe

        Note:

            - Work is done on a second thread.
            - Pandas is only imported if this is called.
<<<<<<< HEAD

        '''
        import awkward as ak

        def do_the_work(file: Path) -> \
                Union[Dict[Union[str, bytes], ak.ChunkedArray], ChunkedArray]:
            # TODO: When we move to awkward1, make sure this becomes lazy
            return ak.fromparquet(str(file))

=======

        '''
        import pandas as pd

        def do_the_work(file: Path) -> pd.DataFrame:
            return pd.read_parquet(str(file))

        return await asyncio.wrap_future(_conversion_pool.submit(do_the_work, file))

    async def _convert_root_to_awkward(self, file: Path):
        '''
        Convert the contents of a ROOT file to an awkward dictionary.

        Arguments:

            file        A `Path` to the file containing the pandas data

        Returns:

            DataFrame   A pandas dataframe

        Note:

            - Work is done on a second thread.
            - Awkward is only imported if this is called.
            - A LazyArray is returned, so it isn't completely loaded into memory. That also means this
              will leak filehandles - as that has to be left open.

        '''
        from numpy import ndarray
        from awkward import JaggedArray

        def do_the_work(file: Path) -> Dict[Union[str, bytes], Union[ndarray, JaggedArray]]:
            import uproot

            f_in = uproot.open(file)
            r = f_in[f_in.keys()[0]]
            return r.lazyarrays()  # type: ignore

        return await asyncio.wrap_future(_conversion_pool.submit(do_the_work, file))

    async def _convert_parquet_to_awkward(self, file: Path):
        '''
        Convert the contents of a parquet file to an awkward dictionary.

        Arguments:

            file        A `Path` to the file containing the pandas data

        Returns:

            DataFrame   A pandas dataframe

        Note:

            - Work is done on a second thread.
            - Pandas is only imported if this is called.

        '''
        import awkward as ak

        def do_the_work(file: Path) -> \
                Union[Dict[Union[str, bytes], ak.ChunkedArray], ChunkedArray]:
            # TODO: When we move to awkward1, make sure this becomes lazy
            return ak.fromparquet(str(file))

>>>>>>> ce602b1e
        return await asyncio.wrap_future(_conversion_pool.submit(do_the_work, file))<|MERGE_RESOLUTION|>--- conflicted
+++ resolved
@@ -1,10 +1,4 @@
 import asyncio
-<<<<<<< HEAD
-from servicex.utils import ServiceXException
-from typing import Dict, Optional, Union
-
-from awkward.array.chunked import ChunkedArray
-=======
 from concurrent.futures import ThreadPoolExecutor
 from pathlib import Path
 from typing import Dict, Iterable, Optional, Union
@@ -15,7 +9,6 @@
 import awkward as ak
 
 from servicex.utils import ServiceXException
->>>>>>> ce602b1e
 
 _conversion_pool = ThreadPoolExecutor(4)
 
@@ -64,7 +57,22 @@
             raise ServiceXException(f'Conversion from {file_type} into an awkward array is not '
                                     'yet supported')
 
-<<<<<<< HEAD
+    def combine_pandas(self, dfs: Iterable[pd.DataFrame]) -> pd.DataFrame:
+        '''Combine many pandas dataframes into a single one, in order.
+
+        Args:
+            dfs (Iterable[pd.DataFrame]): The list of dataframes
+        '''
+        return pd.concat(dfs)
+
+    def combine_awkward(self, awks: Iterable[Union[Table, ChunkedArray]]) -> Table:
+        '''Combine many awkward arrays into a single one, in order.
+
+        Args:
+            awks (Iterable[ChunkedArray]): The input list of awkward arrays
+        '''
+        return ak.concatenate(awks)
+
     async def _convert_root_to_pandas(self, file: Path):
         '''
         Convert the contents of a ROOT file to pandas.
@@ -137,126 +145,6 @@
         Note:
 
             - Work is done on a second thread.
-            - Pandas is only imported if this is called.
-
-        '''
-        from numpy import ndarray
-        from awkward import JaggedArray
-
-        def do_the_work(file: Path) -> Dict[Union[str, bytes], Union[ndarray, JaggedArray]]:
-            import uproot
-
-            f_in = uproot.open(file)
-            try:
-                r = f_in[f_in.keys()[0]]
-                return r.lazyarrays()  # type: ignore
-=======
-    def combine_pandas(self, dfs: Iterable[pd.DataFrame]) -> pd.DataFrame:
-        '''Combine many pandas dataframes into a single one, in order.
-
-        Args:
-            dfs (Iterable[pd.DataFrame]): The list of dataframes
-        '''
-        return pd.concat(dfs)
-
-    def combine_awkward(self, awks: Iterable[Union[Table, ChunkedArray]]) -> Table:
-        '''Combine many awkward arrays into a single one, in order.
-
-        Args:
-            awks (Iterable[ChunkedArray]): The input list of awkward arrays
-        '''
-        return ak.concatenate(awks)
-
-    async def _convert_root_to_pandas(self, file: Path):
-        '''
-        Convert the contents of a ROOT file to pandas.
-
-        Arguments:
-
-            file        A `Path` to the file containing the pandas data
-
-        Returns:
-
-            DataFrame   A pandas dataframe
-
-        Note:
-
-            - Work is done on a second thread.
-            - Pandas is only imported if this is called.
-
-        '''
-        from pandas import DataFrame
-
-        def do_the_work(file: Path) -> DataFrame:
-            import uproot
-
-            f_in = uproot.open(file)
-            try:
-                r = f_in[f_in.keys()[0]]
-                return r.pandas.df()  # type: ignore
->>>>>>> ce602b1e
-            finally:
-                f_in._context.source.close()
-
-        return await asyncio.wrap_future(_conversion_pool.submit(do_the_work, file))
-
-<<<<<<< HEAD
-    async def _convert_parquet_to_awkward(self, file: Path):
-        '''
-        Convert the contents of a parquet file to an awkward dictionary.
-=======
-    async def _convert_parquet_to_pandas(self, file: Path):
-        '''
-        Convert the contents of a parquet file to pandas.
->>>>>>> ce602b1e
-
-        Arguments:
-
-            file        A `Path` to the file containing the pandas data
-
-        Returns:
-
-            DataFrame   A pandas dataframe
-
-        Note:
-
-            - Work is done on a second thread.
-            - Pandas is only imported if this is called.
-<<<<<<< HEAD
-
-        '''
-        import awkward as ak
-
-        def do_the_work(file: Path) -> \
-                Union[Dict[Union[str, bytes], ak.ChunkedArray], ChunkedArray]:
-            # TODO: When we move to awkward1, make sure this becomes lazy
-            return ak.fromparquet(str(file))
-
-=======
-
-        '''
-        import pandas as pd
-
-        def do_the_work(file: Path) -> pd.DataFrame:
-            return pd.read_parquet(str(file))
-
-        return await asyncio.wrap_future(_conversion_pool.submit(do_the_work, file))
-
-    async def _convert_root_to_awkward(self, file: Path):
-        '''
-        Convert the contents of a ROOT file to an awkward dictionary.
-
-        Arguments:
-
-            file        A `Path` to the file containing the pandas data
-
-        Returns:
-
-            DataFrame   A pandas dataframe
-
-        Note:
-
-            - Work is done on a second thread.
             - Awkward is only imported if this is called.
             - A LazyArray is returned, so it isn't completely loaded into memory. That also means this
               will leak filehandles - as that has to be left open.
@@ -299,5 +187,4 @@
             # TODO: When we move to awkward1, make sure this becomes lazy
             return ak.fromparquet(str(file))
 
->>>>>>> ce602b1e
         return await asyncio.wrap_future(_conversion_pool.submit(do_the_work, file))