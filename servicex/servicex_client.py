--- conflicted
+++ resolved
@@ -25,10 +25,7 @@
 # CAUSED AND ON ANY THEORY OF LIABILITY, WHETHER IN CONTRACT, STRICT LIABILITY,
 # OR TORT (INCLUDING NEGLIGENCE OR OTHERWISE) ARISING IN ANY WAY OUT OF THE USE
 # OF THIS SOFTWARE, EVEN IF ADVISED OF THE POSSIBILITY OF SUCH DAMAGE.
-<<<<<<< HEAD
 import logging
-=======
->>>>>>> 2b743daf
 from typing import Optional, List, TypeVar, Any, Type, Union
 
 from servicex.configuration import Configuration
@@ -67,11 +64,8 @@
                                                 result_format=config.General.OutputFormat,
                                                 ignore_cache=sample.IgnoreLocalCache,
                                                 query=sample.Query)
-<<<<<<< HEAD
-=======
             # query._q_ast = sample.Query._q_ast
             # query._item_type = sample.Query._item_type
->>>>>>> 2b743daf
             if isinstance(sample.Query, FuncADLQuery):
                 query = sx.func_adl_dataset(sample.dataset_identifier, sample.Name,
                                             get_codegen(sample, config.General),
@@ -269,11 +263,7 @@
             config=self.config,
             query_cache=self.query_cache,
             result_format=result_format,
-<<<<<<< HEAD
             ignore_cache=ignore_cache,
-=======
-            ignore_cache=ignore_cache
->>>>>>> 2b743daf
         )
 
     def generic_query(
