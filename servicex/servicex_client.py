--- conflicted
+++ resolved
@@ -26,11 +26,7 @@
 # OR TORT (INCLUDING NEGLIGENCE OR OTHERWISE) ARISING IN ANY WAY OUT OF THE USE
 # OF THIS SOFTWARE, EVEN IF ADVISED OF THE POSSIBILITY OF SUCH DAMAGE.
 import logging
-<<<<<<< HEAD
 from typing import Optional, List, TypeVar, Any, Type, Mapping, Union
-=======
-from typing import Optional, List, TypeVar, Any, Type, Union
->>>>>>> aa183a22
 
 from servicex.configuration import Configuration
 from servicex.func_adl.func_adl_dataset import FuncADLQuery
@@ -49,14 +45,10 @@
 logger = logging.getLogger(__name__)
 
 
-<<<<<<< HEAD
 def deliver(config: Union[ServiceXSpec, Mapping[str, Any]], config_path: Optional[str] = None):
     if isinstance(config, Mapping):
         config = ServiceXSpec(**config)
 
-=======
-def deliver(config: ServiceXSpec, config_path=None):
->>>>>>> aa183a22
     def get_codegen(_sample: Sample, _general: General):
         if _sample.Codegen:
             return _sample.Codegen
