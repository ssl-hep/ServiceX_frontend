import asyncio
from datetime import datetime
from typing import AsyncIterator, Dict, Optional, Tuple
import logging

import aiohttp
from confuse import ConfigView
from google.auth import jwt

from .utils import (
    ServiceXException,
    ServiceXFailedFileTransform,
    ServiceXUnknownRequestID,
    TransformTuple,
)

# Number of seconds to wait between polling servicex for the status of a transform job
# while waiting for it to finish.
servicex_status_poll_time = 5.0


def servicex_adaptor_factory(c: ConfigView):
    # It is an error if this is not specified somewhere.
    endpoint = c['api_endpoint']['endpoint'].as_str_expanded()

    # We can default these to "None"
<<<<<<< HEAD
    refresh_token = c['api_endpoint']['token'].get(str) if 'token' in c['api_endpoint'] else None
    return ServiceXAdaptor(endpoint, refresh_token)
=======
    username = c['api_endpoint']['username'].as_str_expanded() if 'username' in c['api_endpoint'] else None
    password = c['api_endpoint']['password'].as_str_expanded() if 'password' in c['api_endpoint'] else None
    return ServiceXAdaptor(endpoint, username, password)
>>>>>>> 28f6fc6a


# Low level routines for interacting with a ServiceX instance via the WebAPI
class ServiceXAdaptor:
    def __init__(self, endpoint, refresh_token=None):
        '''
        Authenticated access to ServiceX
        '''
        self._endpoint = endpoint
        self._token = None
        self._refresh_token = refresh_token

    async def _get_token(self, client: aiohttp.ClientSession):
        url = f'{self._endpoint}/token/refresh'
        headers = {'Authorization': f'Bearer {self._refresh_token}'}
        async with client.post(url, headers=headers, json=None) as response:
            status = response.status
            if status == 200:
                j = await response.json()
                self._token = j['access_token']
            else:
                raise ServiceXException(f'ServiceX access token request rejected: {status}')

    async def _get_authorization(self, client: aiohttp.ClientSession):
        if not self._refresh_token:
            return {}
        now = datetime.utcnow().timestamp()
        if not self._token or jwt.decode(self._token, verify=False)['exp'] - now < 0:
            await self._get_token(client)
        return {'Authorization': f'Bearer {self._token}'}

    async def submit_query(self, client: aiohttp.ClientSession,
                           json_query: Dict[str, str]) -> str:
        """
        Submit a query to ServiceX, and return a request ID
        """

        headers = await self._get_authorization(client)

        async with client.post(f'{self._endpoint}/servicex/transformation',
                               headers=headers, json=json_query) as response:
            status = response.status
            if status != 200:
                # This was an error at ServiceX, bubble it up so code above us can
                # handle as needed.
                t = await response.text()
                raise ServiceXException('ServiceX rejected the transformation request: '
                                        f'({status}){t}')

            r = await response.json()
            req_id = r["request_id"]

            return req_id

    @staticmethod
    def _get_transform_stat(info: Dict[str, str], stat_name: str):
        'Return the info from a servicex status reply, protecting against bad internet returns'
        return None \
            if ((stat_name not in info) or (info[stat_name] is None)) \
            else int(info[stat_name])

    async def get_transform_status(self, client: aiohttp.ClientSession, request_id: str) -> \
            Tuple[Optional[int], int, Optional[int]]:
        """
        Internal routine that queries for the current stat of things. We expect the
        following things to come back:
            - files-processed
            - files-remaining
            - files-skipped
            - request-id
            - stats

        If the transform has already completed, we return data from cache.

        Arguments:

            endpoint            Web API address where servicex lives
            request_id         The id of the request to check up on

        Returns:

            files_remaining     How many files remain to be processed. None if the number
                                has not yet been determined
            files_processed     How many files have been successfully processed
                                by the system.
            files_failed        Number of files that were skipped
        """
        headers = await self._get_authorization(client)
        print(headers)

        # Make the actual query
        async with client.get(
                f'{self._endpoint}/servicex/transformation/{request_id}/status',
                headers=headers) as response:
            status = response.status
            if status != 200:
                raise ServiceXUnknownRequestID(f'Unable to get transform status '
                                               f'for request id {request_id}'
                                               f' - http error {status}')
            info = await response.json()
            logging.getLogger(__name__).debug(f'Status response for {request_id}: {info}')
            files_remaining = self._get_transform_stat(info, 'files-remaining')
            files_failed = self._get_transform_stat(info, 'files-skipped')
            files_processed = self._get_transform_stat(info, 'files-processed')

            assert files_processed is not None

            return files_remaining, files_processed, files_failed


async def transform_status_stream(sa: ServiceXAdaptor, client: aiohttp.ClientSession,
                                  request_id: str) \
        -> AsyncIterator[TransformTuple]:
    '''
    Returns an async stream of `(files-remaining, files_processed, files_failed)` until the
    servicex `request_id` request is finished, against the servicex instance located at
    `sa`.

    Arguments:

        sa                  The servicex low level adaptor
        client              An async http function we can call and use
        request_id          The request id for this request

    Returns:

        remaining, processed, skipped     Returns an async stream triple of the
                                          status numbers. Every time we find something
                                          we send it on.

    Note:
    '''
    done = False
    while not done:
        next_processed = await sa.get_transform_status(client, request_id)
        remaining, _, _ = next_processed
        done = remaining is not None and remaining == 0
        yield next_processed

        if not done:
            await asyncio.sleep(servicex_status_poll_time)


async def trap_servicex_failures(stream: AsyncIterator[TransformTuple]) \
        -> AsyncIterator[TransformTuple]:
    '''
    Looks for any failed files. If it catches one, it will remember it and throw once the stream
    is done. This allows all the files to come down first.
    '''
    async for p in stream:
        remain, processed, did_fail = p
        if did_fail is not None and did_fail != 0:
            raise ServiceXFailedFileTransform(f'ServiceX failed to transform {did_fail} '
                                              f'files - data incomplete (remaining: {remain}, '
                                              f'processed: {processed}).')

        yield p<|MERGE_RESOLUTION|>--- conflicted
+++ resolved
@@ -23,15 +23,9 @@
     # It is an error if this is not specified somewhere.
     endpoint = c['api_endpoint']['endpoint'].as_str_expanded()
 
-    # We can default these to "None"
-<<<<<<< HEAD
-    refresh_token = c['api_endpoint']['token'].get(str) if 'token' in c['api_endpoint'] else None
+    # We can default the token "None"
+    refresh_token = c['api_endpoint']['token'].as_str_expanded() if 'token' in c['api_endpoint'] else None
     return ServiceXAdaptor(endpoint, refresh_token)
-=======
-    username = c['api_endpoint']['username'].as_str_expanded() if 'username' in c['api_endpoint'] else None
-    password = c['api_endpoint']['password'].as_str_expanded() if 'password' in c['api_endpoint'] else None
-    return ServiceXAdaptor(endpoint, username, password)
->>>>>>> 28f6fc6a
 
 
 # Low level routines for interacting with a ServiceX instance via the WebAPI
