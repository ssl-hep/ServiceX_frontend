import asyncio
from datetime import datetime
from typing import AsyncIterator, Dict, Optional, Tuple
import logging

import aiohttp
from confuse import ConfigView
from google.auth import jwt

from .utils import (
    ServiceXException,
    ServiceXFailedFileTransform,
    ServiceXUnknownRequestID,
    TransformTuple,
)

# Number of seconds to wait between polling servicex for the status of a transform job
# while waiting for it to finish.
servicex_status_poll_time = 5.0


def servicex_adaptor_factory(c: ConfigView):
    # It is an error if this is not specified somewhere.
    endpoint = c['api_endpoint']['endpoint'].as_str_expanded()

    # We can default these to "None"
<<<<<<< HEAD
    email = c['api_endpoint']['email'].get(str) if 'email' in c['api_endpoint'] else None
    password = c['api_endpoint']['password'].get(str) if 'password' in c['api_endpoint'] else None
    return ServiceXAdaptor(endpoint, email, password)
=======
    username = c['api_endpoint']['username'].as_str_expanded() if 'username' in c['api_endpoint'] \
        else None
    password = c['api_endpoint']['password'].as_str_expanded() if 'password' in c['api_endpoint'] \
        else None
    return ServiceXAdaptor(endpoint, username, password)
>>>>>>> 269f1d7c


# Low level routines for interacting with a ServiceX instance via the WebAPI
class ServiceXAdaptor:
    def __init__(self, endpoint, email=None, password=None):
        '''
        Authenticated access to ServiceX
        '''
        self._endpoint = endpoint
        self._email = email
        self._password = password

        self._token = None
        self._refresh_token = None

    async def _login(self, client: aiohttp.ClientSession):
        url = f'{self._endpoint}/login'
        async with client.post(url, json={
            'email': self._email,
            'password': self._password
        }) as response:
            status = response.status
            if status == 200:
                j = await response.json()
                self._token = j['access_token']
                self._refresh_token = j['refresh_token']
            else:
                raise ServiceXException(f'ServiceX login request rejected: {status}')

    async def _get_authorization(self, client: aiohttp.ClientSession):
        if self._email:
            now = datetime.utcnow().timestamp()
            if not self._token or jwt.decode(self._token, verify=False)['exp'] - now < 0:
                await self._login(client)
            return {
                'Authorization': f'Bearer {self._token}'
            }
        else:
            return {}

    async def submit_query(self, client: aiohttp.ClientSession,
                           json_query: Dict[str, str]) -> Dict[str, str]:
        """
        Submit a query to ServiceX, and return a request ID
        """

        headers = await self._get_authorization(client)

        async with client.post(f'{self._endpoint}/servicex/transformation',
                               headers=headers, json=json_query) as response:
            status = response.status
            if status != 200:
                # This was an error at ServiceX, bubble it up so code above us can
                # handle as needed.
                t = await response.text()
                raise ServiceXException('ServiceX rejected the transformation request: '
                                        f'({status}){t}')

            r = await response.json()
            return r

    async def get_query_status(self, client: aiohttp.ClientSession,
                               request_id: str) -> Dict[str, str]:
        '''Returns the full query information from the endpoint.

        Args:
            client (aiohttp.ClientSession): Client session on which to make the request.
            request_id (str): The request id to return the tranform status

        Raises:
            ServiceXException: If we fail to find the information.

        Returns:
            Dict[str, str]: The JSON dictionary of information returned from ServiceX
        '''
        headers = await self._get_authorization(client)

        async with client.get(f'{self._endpoint}/servicex/transformation/{request_id}',
                              headers=headers) as response:
            status = response.status
            if status != 200:
                # This was an error at ServiceX, bubble it up so code above us can
                # handle as needed.
                t = await response.text()
                raise ServiceXException('ServiceX rejected the transformation status fetch: '
                                        f'({status}){t}')

            r = await response.json()
            return r

    async def dump_query_errors(self, client: aiohttp.ClientSession,
                                request_id: str):
        '''Dumps to the logging system any error messages we find from ServiceX.

        Args:
            client (aiohttp.ClientSession): Client along which to send queries.
            request_id (str): Fetch all errors from there.
        '''

        headers = await self._get_authorization(client)
        async with client.get(f'{self._endpoint}/servicex/transformation/{request_id}/errors',
                              headers=headers) as response:
            status = response.status
            if status != 200:
                t = await response.text()
                if "Request not found" in t:
                    raise ServiceXUnknownRequestID(f'Unable to get errors for request {request_id}'
                                                   f': {status} - {t}')
                else:
                    raise ServiceXException(f'Failed to get request errors for {request_id}: '
                                            f'{status} - {t}')

            # Dump the messages out to the logger if there are any!
            errors = (await response.json())["errors"]
            log = logging.getLogger(__name__)
            for e in errors:
                log.warning(f'Error transforming file: {e["file"]}')
                for ln in e["info"].split('\n'):
                    log.warning(f'  -> {ln}')

    @staticmethod
    def _get_transform_stat(info: Dict[str, str], stat_name: str):
        'Return the info from a servicex status reply, protecting against bad internet returns'
        return None \
            if ((stat_name not in info) or (info[stat_name] is None)) \
            else int(info[stat_name])

    async def get_transform_status(self, client: aiohttp.ClientSession, request_id: str) -> \
            Tuple[Optional[int], int, Optional[int]]:
        """
        Internal routine that queries for the current stat of things. We expect the
        following things to come back:
            - files-processed
            - files-remaining
            - files-skipped
            - request-id
            - stats

        If the transform has already completed, we return data from cache.

        Arguments:

            endpoint            Web API address where servicex lives
            request_id         The id of the request to check up on

        Returns:

            files_remaining     How many files remain to be processed. None if the number
                                has not yet been determined
            files_processed     How many files have been successfully processed
                                by the system.
            files_failed        Number of files that were skipped
        """
        headers = await self._get_authorization(client)

        # Make the actual query
        async with client.get(
                f'{self._endpoint}/servicex/transformation/{request_id}/status',
                headers=headers) as response:
            status = response.status
            if status != 200:
                raise ServiceXUnknownRequestID(f'Unable to get transform status '
                                               f'for request id {request_id}'
                                               f' - http error {status}')
            info = await response.json()
            logging.getLogger(__name__).debug(f'Status response for {request_id}: {info}')
            files_remaining = self._get_transform_stat(info, 'files-remaining')
            files_failed = self._get_transform_stat(info, 'files-skipped')
            files_processed = self._get_transform_stat(info, 'files-processed')

            assert files_processed is not None

            return files_remaining, files_processed, files_failed


async def transform_status_stream(sa: ServiceXAdaptor, client: aiohttp.ClientSession,
                                  request_id: str) \
        -> AsyncIterator[TransformTuple]:
    '''
    Returns an async stream of `(files-remaining, files_processed, files_failed)` until the
    servicex `request_id` request is finished, against the servicex instance located at
    `sa`.

    Arguments:

        sa                  The servicex low level adaptor
        client              An async http function we can call and use
        request_id          The request id for this request

    Returns:

        remaining, processed, skipped     Returns an async stream triple of the
                                          status numbers. Every time we find something
                                          we send it on.

    Note:
    '''
    done = False
    while not done:
        next_processed = await sa.get_transform_status(client, request_id)
        remaining, _, _ = next_processed
        done = remaining is not None and remaining == 0
        yield next_processed

        if not done:
            await asyncio.sleep(servicex_status_poll_time)


async def trap_servicex_failures(stream: AsyncIterator[TransformTuple]) \
        -> AsyncIterator[TransformTuple]:
    '''
    Looks for any failed files. If it catches one, it will remember it and throw once the stream
    is done. This allows all the files to come down first.
    '''
    async for p in stream:
        remain, processed, did_fail = p
        if did_fail is not None and did_fail != 0:
            raise ServiceXFailedFileTransform(f'ServiceX failed to transform {did_fail} '
                                              f'files - data incomplete (remaining: {remain}, '
                                              f'processed: {processed}).')

        yield p<|MERGE_RESOLUTION|>--- conflicted
+++ resolved
@@ -24,17 +24,10 @@
     endpoint = c['api_endpoint']['endpoint'].as_str_expanded()
 
     # We can default these to "None"
-<<<<<<< HEAD
-    email = c['api_endpoint']['email'].get(str) if 'email' in c['api_endpoint'] else None
-    password = c['api_endpoint']['password'].get(str) if 'password' in c['api_endpoint'] else None
-    return ServiceXAdaptor(endpoint, email, password)
-=======
-    username = c['api_endpoint']['username'].as_str_expanded() if 'username' in c['api_endpoint'] \
-        else None
+    email = c['api_endpoint']['email'].as_str_expanded() if 'email' in c['api_endpoint'] else None
     password = c['api_endpoint']['password'].as_str_expanded() if 'password' in c['api_endpoint'] \
         else None
-    return ServiceXAdaptor(endpoint, username, password)
->>>>>>> 269f1d7c
+    return ServiceXAdaptor(endpoint, email, password)
 
 
 # Low level routines for interacting with a ServiceX instance via the WebAPI
