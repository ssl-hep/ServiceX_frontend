--- conflicted
+++ resolved
@@ -55,17 +55,13 @@
     pass
 
 
-<<<<<<< HEAD
 @dataclass
 class ServiceXFile:
     created_at: datetime.datetime
     filename: str
 
 
-async def _extract_message(r: ClientResponse):
-=======
 async def _extract_message(r: Response):
->>>>>>> 8f95a157
     try:
         o = r.json()
         error_message = o.get("message", str(r))
@@ -145,20 +141,20 @@
             return self._servicex_info
 
         headers = await self._get_authorization()
-        retry_options = ExponentialRetry(attempts=3, start_timeout=10)
-        async with RetryClient(retry_options=retry_options) as client:
-            async with client.get(url=f"{self.url}/servicex", headers=headers) as r:
-                if r.status == 401:
-                    raise AuthorizationError(
-                        f"Not authorized to access serviceX at {self.url}"
-                    )
-                elif r.status > 400:
-                    error_message = await _extract_message(r)
-                    raise RuntimeError(
-                        "ServiceX WebAPI Error during transformation "
-                        f"submission: {r.status} - {error_message}"
-                    )
-                servicex_info = await r.json()
+        retry_options = Retry(total=3, backoff_factor=10)
+        async with AsyncClient(transport=RetryTransport(retry=retry_options)) as client:
+            r = await client.get(url=f"{self.url}/servicex", headers=headers)
+            if r.status_code == 401:
+                raise AuthorizationError(
+                    f"Not authorized to access serviceX at {self.url}"
+                )
+            elif r.status_code > 400:
+                error_message = await _extract_message(r)
+                raise RuntimeError(
+                    "ServiceX WebAPI Error during transformation "
+                    f"submission: {r.status_code} - {error_message}"
+                )
+            servicex_info = r.json()
             self._servicex_info = ServiceXInfo(**servicex_info)
             return self._servicex_info
 
@@ -292,52 +288,37 @@
         if later_than:
             params["later_than"] = later_than.isoformat()
 
-        async with ClientSession() as session:
-            async with session.get(headers=headers, url=url, params=params) as r:
-                if r.status == 403:
-                    raise AuthorizationError(
-                        f"Not authorized to access serviceX at {self.url}"
-                    )
-
-                if r.status == 404:
-                    raise ValueError(f"Request {request_id} not found")
-
-                if r.status != 200:
-                    msg = await _extract_message(r)
-                    raise RuntimeError(f"Failed with message: {msg}")
-
-                data = await r.json()
-                response = list()
-                for result in data.get("results", []):
-                    file = ServiceXFile(
-                        filename=result["s3-object-name"],
-                        created_at=datetime.datetime.fromisoformat(
-                            result["created_at"]
-                        ).replace(tzinfo=datetime.timezone.utc),
-                    )
-                    response.append(file)
-                return response
+        async with AsyncClient() as session:
+            r = await session.get(headers=headers, url=url)
+            if r.status_code == 403:
+                raise AuthorizationError(
+                    f"Not authorized to access serviceX at {self.url}"
+                )
+
+            if r.status_code == 404:
+                raise ValueError(f"Request {request_id} not found")
+
+            if r.status_code != 200:
+                msg = await _extract_message(r)
+                raise RuntimeError(f"Failed with message: {msg}")
+
+            data = r.json()
+            response = list()
+            for result in data.get("results", []):
+                file = ServiceXFile(
+                    filename=result["s3-object-name"],
+                    created_at=datetime.datetime.fromisoformat(
+                        result["created_at"]
+                    ).replace(tzinfo=datetime.timezone.utc),
+                )
+                response.append(file)
+            return response
 
     async def cancel_transform(self, transform_id=None):
         headers = await self._get_authorization()
         path_template = f"/servicex/transformation/{transform_id}/cancel"
         url = self.url + path_template.format(transform_id=transform_id)
 
-<<<<<<< HEAD
-        async with ClientSession() as session:
-            async with session.get(headers=headers, url=url) as r:
-                if r.status == 403:
-                    raise AuthorizationError(
-                        f"Not authorized to access serviceX at {self.url}"
-                    )
-                elif r.status == 404:
-                    raise ValueError(f"Transform {transform_id} not found")
-                elif r.status != 200:
-                    msg = await _extract_message(r)
-                    raise RuntimeError(
-                        f"Failed to cancel transform {transform_id} - {msg}"
-                    )
-=======
         async with AsyncClient() as session:
             r = await session.get(headers=headers, url=url)
             if r.status_code == 403:
@@ -349,7 +330,6 @@
             elif r.status_code != 200:
                 msg = await _extract_message(r)
                 raise RuntimeError(f"Failed to cancel transform {transform_id} - {msg}")
->>>>>>> 8f95a157
 
     async def submit_transform(self, transform_request: TransformRequest) -> str:
         headers = await self._get_authorization()
