--- conflicted
+++ resolved
@@ -805,11 +805,7 @@
                                              f'{request_id} took {run_time} (no files downloaded)')
 
     def _build_json_query(self, selection_query: str, data_type: str, title: Optional[str]) \
-<<<<<<< HEAD
             -> Dict[str, Union[str, Iterable[str]]]:
-=======
-            -> Dict[str, str]:
->>>>>>> 0ba40957
         '''
         Returns a list of locally written files for a given selection query.
 
