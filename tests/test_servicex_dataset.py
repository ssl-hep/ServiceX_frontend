--- conflicted
+++ resolved
@@ -83,7 +83,6 @@
         "status": Status.running,
         "files_remaining": 1,
         "files_completed": 1,
-<<<<<<< HEAD
         "files": 2,
     }
 )
@@ -92,7 +91,6 @@
         "status": Status.complete,
         "files_remaining": 0,
         "files_completed": 2,
-<<<<<<< HEAD
         "files": 2,
     }
 )
@@ -119,8 +117,6 @@
         "files_remaining": 0,
         "files_completed": 1,
         "files_failed": 1,
-=======
->>>>>>> d12bcbf (Further test fixes)
         "files": 2,
     }
 )
@@ -145,40 +141,6 @@
     update={
         "status": Status.complete,
         "files_remaining": 0,
-=======
-        "files": 2,
-    }
-)
-transform_status3 = transform_status.model_copy(
-    update={
-        "status": Status.complete,
-        "files_remaining": 0,
-        "files_completed": 2,
-        "files": 2,
-    }
-)
-transform_status4 = transform_status.model_copy(
-    update={
-        "status": Status.canceled,
-        "files_remaining": 1,
-        "files_completed": 1,
-        "files": 2,
-    }
-)
-transform_status5 = transform_status.model_copy(
-    update={
-        "status": Status.fatal,
-        "files_remaining": 0,
-        "files_completed": 1,
-        "files_failed": 1,
-        "files": 2,
-    }
-)
-transform_status6 = transform_status.model_copy(
-    update={
-        "status": Status.complete,
-        "files_remaining": 0,
->>>>>>> 4c475e4d
         "files_completed": 1,
         "files_failed": 1,
         "files": 2,
@@ -193,16 +155,6 @@
                     completed_status: TransformStatus, data_dir: str,
                     file_list: List[str],
                     signed_urls) -> TransformedResults:
-<<<<<<< HEAD
-<<<<<<< HEAD
-<<<<<<< HEAD
-=======
-    print(file_list)
->>>>>>> 7409a5e (Fix for issue #370 and fix for tests)
-=======
->>>>>>> d12bcbf (Further test fixes)
-=======
->>>>>>> 4c475e4d
     return TransformedResults(
         hash=transform.compute_hash(),
         title=transform.title,
@@ -233,21 +185,19 @@
     mock_minio = AsyncMock()
     mock_minio.list_bucket = AsyncMock(side_effect=[[file1], [file1, file2]])
     mock_minio.download_file = AsyncMock(side_effect=lambda a, _, shorten_filename: PurePath(a))
-<<<<<<< HEAD
-
-    mock_cache = mocker.MagicMock(QueryCache)
-    mock_cache.get_transform_by_hash = mocker.MagicMock(return_value=None)
-    mock_cache.cache_transform = mocker.MagicMock(side_effect=cache_transform)
-    mock_cache.cache_path_for_transform = mocker.MagicMock(return_value=PurePath('.'))
-    mocker.patch("servicex.minio_adapter.MinioAdapter", return_value=mock_minio)
-    did = FileListDataset("/foo/bar/baz.root")
-    datasource = FuncADLQuery(
-        dataset_identifier=did,
-        codegen="uproot",
-        sx_adapter=servicex,
-        query_cache=mock_cache,
-        config=Configuration(api_endpoints=[]),
-<<<<<<< HEAD
+
+    mock_cache = mocker.MagicMock(QueryCache)
+    mock_cache.get_transform_by_hash = mocker.MagicMock(return_value=None)
+    mock_cache.cache_transform = mocker.MagicMock(side_effect=cache_transform)
+    mock_cache.cache_path_for_transform = mocker.MagicMock(return_value=PurePath('.'))
+    mocker.patch("servicex.minio_adapter.MinioAdapter", return_value=mock_minio)
+    did = FileListDataset("/foo/bar/baz.root")
+    datasource = FuncADLQuery(
+        dataset_identifier=did,
+        codegen="uproot",
+        sx_adapter=servicex,
+        query_cache=mock_cache,
+        config=Configuration(api_endpoints=[]),
     )
     with ExpandableProgress(display_progress=False) as progress:
         datasource.result_format = ResultFormat.parquet
@@ -309,104 +259,25 @@
     mock_minio = AsyncMock()
     mock_minio.list_bucket = AsyncMock(side_effect=[[file1], [file1]])
     mock_minio.download_file = AsyncMock(side_effect=lambda a, _, shorten_filename: PurePath(a))
-=======
->>>>>>> 4c475e4d
-
-    mock_cache = mocker.MagicMock(QueryCache)
-    mock_cache.get_transform_by_hash = mocker.MagicMock(return_value=None)
-    mock_cache.cache_transform = mocker.MagicMock(side_effect=cache_transform)
-    mock_cache.cache_path_for_transform = mocker.MagicMock(return_value=PurePath('.'))
-    mocker.patch("servicex.minio_adapter.MinioAdapter", return_value=mock_minio)
-    did = FileListDataset("/foo/bar/baz.root")
-    datasource = FuncADLQuery(
-        dataset_identifier=did,
-        codegen="uproot",
-        sx_adapter=servicex,
-        query_cache=mock_cache,
-        config=Configuration(api_endpoints=[]),
-    )
-    with ExpandableProgress(display_progress=False) as progress:
-        datasource.result_format = ResultFormat.parquet
-        result = await datasource.submit_and_download(signed_urls_only=False,
-                                                      expandable_progress=progress)
-        print(mock_minio.download_file.call_args)
-<<<<<<< HEAD
-=======
-    assert result.file_list == ['file1', 'file2']
-
-
-@pytest.mark.asyncio
-async def test_submit_partial_success(mocker):
-    servicex = AsyncMock()
-    servicex.submit_transform = AsyncMock()
-    servicex.submit_transform.return_value = {"request_id": '123-456-789"'}
-    servicex.get_transform_status = AsyncMock()
-    servicex.get_transform_status.side_effect = [
-        transform_status1,
-        transform_status2,
-        transform_status6,
-    ]
-
-    mock_minio = AsyncMock()
-    mock_minio.list_bucket = AsyncMock(side_effect=[[file1], [file1]])
-    mock_minio.download_file = AsyncMock(side_effect=lambda a, _, shorten_filename: PurePath(a))
-
-    mock_cache = mocker.MagicMock(QueryCache)
-    mock_cache.get_transform_by_hash = mocker.MagicMock(return_value=None)
-    mock_cache.cache_transform = mocker.MagicMock(side_effect=cache_transform)
-    mock_cache.cache_path_for_transform = mocker.MagicMock(return_value=PurePath('.'))
-    mocker.patch("servicex.minio_adapter.MinioAdapter", return_value=mock_minio)
-    did = FileListDataset("/foo/bar/baz.root")
-    datasource = FuncADLQuery(
-        dataset_identifier=did,
-        codegen="uproot",
-        sx_adapter=servicex,
-        query_cache=mock_cache,
-        config=Configuration(api_endpoints=[]),
-    )
-    with ExpandableProgress(display_progress=False) as progress:
-        datasource.result_format = ResultFormat.parquet
-        result = await datasource.submit_and_download(signed_urls_only=False,
-                                                      expandable_progress=progress)
-        print(mock_minio.download_file.call_args)
-    assert result.file_list == ['file1']
-
-
-@pytest.mark.asyncio
-async def test_submit_cancel(mocker):
-    servicex = AsyncMock()
-    servicex.submit_transform = AsyncMock()
-    servicex.submit_transform.return_value = {"request_id": '123-456-789"'}
-    servicex.get_transform_status = AsyncMock()
-    servicex.get_transform_status.side_effect = [
-        transform_status1,
-        transform_status2,
-        transform_status4,
-    ]
-
-    mock_minio = AsyncMock()
-    mock_minio.list_bucket = AsyncMock(side_effect=[[file1], [file1]])
-    mock_minio.download_file = AsyncMock(side_effect=lambda a, _, shorten_filename: PurePath(a))
-
-    mock_cache = mocker.MagicMock(QueryCache)
-    mock_cache.get_transform_by_hash = mocker.MagicMock(return_value=None)
-    mock_cache.cache_transform = mocker.MagicMock(side_effect=cache_transform)
-    mock_cache.cache_path_for_transform = mocker.MagicMock(return_value=PurePath('.'))
-    mocker.patch("servicex.minio_adapter.MinioAdapter", return_value=mock_minio)
-    did = FileListDataset("/foo/bar/baz.root")
-    datasource = FuncADLQuery(
-        dataset_identifier=did,
-        codegen="uproot",
-        sx_adapter=servicex,
-        query_cache=mock_cache,
-        config=Configuration(api_endpoints=[]),
-    )
-    with ExpandableProgress(display_progress=False) as progress:
-        datasource.result_format = ResultFormat.parquet
-        result = await datasource.submit_and_download(signed_urls_only=False,
-                                                      expandable_progress=progress)
-        print(mock_minio.download_file.call_args)
->>>>>>> 4c475e4d
+
+    mock_cache = mocker.MagicMock(QueryCache)
+    mock_cache.get_transform_by_hash = mocker.MagicMock(return_value=None)
+    mock_cache.cache_transform = mocker.MagicMock(side_effect=cache_transform)
+    mock_cache.cache_path_for_transform = mocker.MagicMock(return_value=PurePath('.'))
+    mocker.patch("servicex.minio_adapter.MinioAdapter", return_value=mock_minio)
+    did = FileListDataset("/foo/bar/baz.root")
+    datasource = FuncADLQuery(
+        dataset_identifier=did,
+        codegen="uproot",
+        sx_adapter=servicex,
+        query_cache=mock_cache,
+        config=Configuration(api_endpoints=[]),
+    )
+    with ExpandableProgress(display_progress=False) as progress:
+        datasource.result_format = ResultFormat.parquet
+        result = await datasource.submit_and_download(signed_urls_only=False,
+                                                      expandable_progress=progress)
+        print(mock_minio.download_file.call_args)
     assert result.file_list == ['file1']
 
 
@@ -443,9 +314,7 @@
         datasource.result_format = ResultFormat.parquet
         _ = await datasource.submit_and_download(signed_urls_only=False,
                                                  expandable_progress=progress)
-<<<<<<< HEAD
-=======
-    )
+
     with ExpandableProgress(display_progress=False) as progress:
         datasource.result_format = ResultFormat.parquet
         result = await datasource.submit_and_download(signed_urls_only=False,
@@ -526,7 +395,6 @@
                                                       expandable_progress=progress)
         print(mock_minio.download_file.call_args)
     assert result.file_list == ['file1']
->>>>>>> 7409a5e (Fix for issue #370 and fix for tests)
 
 
 @pytest.mark.asyncio
@@ -562,8 +430,6 @@
         datasource.result_format = ResultFormat.parquet
         _ = await datasource.submit_and_download(signed_urls_only=False,
                                                  expandable_progress=progress)
-=======
->>>>>>> 4c475e4d
 
 
 def test_transform_request():
