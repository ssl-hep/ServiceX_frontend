--- conflicted
+++ resolved
@@ -39,12 +39,9 @@
 from servicex.models import (TransformStatus, Status, ResultFile, ResultFormat,
                              TransformRequest, TransformedResults)
 from servicex.query_cache import QueryCache
-<<<<<<< HEAD
 from servicex.query import ServiceXException
-=======
 from servicex.servicex_client import ServiceXClient
 from servicex.uproot_raw.uproot_raw import UprootRawQuery
->>>>>>> 1e1e1d75
 
 transform_status = TransformStatus(
     **{
