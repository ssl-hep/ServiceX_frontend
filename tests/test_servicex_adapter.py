--- conflicted
+++ resolved
@@ -61,14 +61,9 @@
 
 
 @pytest.mark.asyncio
-<<<<<<< HEAD
-@patch("servicex.servicex_adapter.ClientSession.get")
-async def test_get_transforms(mock_get, servicex, transform_status_response):
-=======
 @patch("servicex.servicex_adapter.AsyncClient.get")
 async def test_get_transforms(mock_get, servicex, transform_status_response):
     mock_get.return_value = MagicMock()
->>>>>>> 806fcf01
     mock_get.return_value.json.return_value = transform_status_response
     mock_get.return_value.status_code = 200
     t = await servicex.get_transforms()
@@ -80,14 +75,9 @@
 
 
 @pytest.mark.asyncio
-<<<<<<< HEAD
-@patch("servicex.servicex_adapter.ClientSession.get")
-async def test_get_transforms_error(mock_get, servicex, transform_status_response):
-=======
 @patch("servicex.servicex_adapter.AsyncClient.get")
 async def test_get_transforms_error(mock_get, servicex, transform_status_response):
     mock_get.return_value = MagicMock()
->>>>>>> 806fcf01
     mock_get.return_value.json.return_value = {"message": "error_message"}
     mock_get.return_value.status_code = 500
     with pytest.raises(RuntimeError) as err:
@@ -99,11 +89,7 @@
 
 
 @pytest.mark.asyncio
-<<<<<<< HEAD
-@patch("servicex.servicex_adapter.ClientSession.get")
-=======
-@patch("servicex.servicex_adapter.AsyncClient.get")
->>>>>>> 806fcf01
+@patch("servicex.servicex_adapter.AsyncClient.get")
 async def test_get_transforms_auth_error(mock_get, servicex):
     with pytest.raises(AuthorizationError) as err:
         mock_get.return_value.status_code = 401
@@ -152,14 +138,6 @@
 
 
 @pytest.mark.asyncio
-<<<<<<< HEAD
-@patch("servicex.servicex_adapter.ClientSession.post")
-@patch("servicex.servicex_adapter.ClientSession.get")
-async def test_get_transforms_with_refresh(get, post, transform_status_response):
-    servicex = ServiceXAdapter(url="https://servicex.org", refresh_token="refrescas")
-    post.return_value.json.return_value = {"access_token": "luckycharms"}
-    post.return_value.status_code = 200
-=======
 @patch("servicex.servicex_adapter.AsyncClient.post")
 @patch("servicex.servicex_adapter.AsyncClient.get")
 async def test_get_transforms_with_refresh(get, post, transform_status_response):
@@ -168,7 +146,6 @@
     post.return_value.json.return_value = {"access_token": "luckycharms"}
     post.return_value.status_code = 200
     get.return_value = MagicMock()
->>>>>>> 806fcf01
     get.return_value.json.return_value = transform_status_response
     get.return_value.status_code = 200
     await servicex.get_transforms()
@@ -239,10 +216,7 @@
 @pytest.mark.asyncio
 @patch("servicex.servicex_adapter.AsyncClient.get")
 async def test_get_datasets(get, servicex, dataset):
-<<<<<<< HEAD
-=======
-    get.return_value = MagicMock()
->>>>>>> 806fcf01
+    get.return_value = MagicMock()
     get.return_value.json.return_value = {"datasets": [dataset]}
     get.return_value.status_code = 200
 
@@ -257,10 +231,7 @@
 @pytest.mark.asyncio
 @patch("servicex.servicex_adapter.AsyncClient.get")
 async def test_get_datasets_show_deleted(get, servicex, dataset):
-<<<<<<< HEAD
-=======
-    get.return_value = MagicMock()
->>>>>>> 806fcf01
+    get.return_value = MagicMock()
     get.return_value.json.return_value = {"datasets": [dataset]}
     get.return_value.status_code = 200
     c = await servicex.get_datasets(show_deleted=True)
@@ -295,10 +266,7 @@
 @pytest.mark.asyncio
 @patch("servicex.servicex_adapter.AsyncClient.get")
 async def test_get_dataset(get, servicex, dataset):
-<<<<<<< HEAD
-=======
-    get.return_value = MagicMock()
->>>>>>> 806fcf01
+    get.return_value = MagicMock()
     get.return_value.json.return_value = dataset
     get.return_value.status_code = 200
     c = await servicex.get_dataset(123)
@@ -309,10 +277,7 @@
 @pytest.mark.asyncio
 @patch("servicex.servicex_adapter.AsyncClient.get")
 async def test_get_dataset_errors(get, servicex, dataset):
-<<<<<<< HEAD
-=======
-    get.return_value = MagicMock()
->>>>>>> 806fcf01
+    get.return_value = MagicMock()
     get.return_value.status_code = 403
     with pytest.raises(AuthorizationError) as err:
         await servicex.get_dataset(123)
@@ -334,10 +299,7 @@
 @pytest.mark.asyncio
 @patch("servicex.servicex_adapter.AsyncClient.delete")
 async def test_delete_dataset(delete, servicex):
-<<<<<<< HEAD
-=======
     delete.return_value = MagicMock()
->>>>>>> 806fcf01
     delete.return_value.json.return_value = {
         "dataset-id": 123,
         "stale": True,
@@ -354,10 +316,7 @@
 @pytest.mark.asyncio
 @patch("servicex.servicex_adapter.AsyncClient.delete")
 async def test_delete_dataset_errors(delete, servicex):
-<<<<<<< HEAD
-=======
     delete.return_value = MagicMock()
->>>>>>> 806fcf01
     delete.return_value.status_code = 403
     with pytest.raises(AuthorizationError) as err:
         await servicex.delete_dataset(123)
@@ -389,10 +348,7 @@
 @pytest.mark.asyncio
 @patch("servicex.servicex_adapter.AsyncClient.delete")
 async def test_delete_transform_errors(delete, servicex):
-<<<<<<< HEAD
-=======
     delete.return_value = MagicMock()
->>>>>>> 806fcf01
     delete.return_value.status_code = 403
     with pytest.raises(AuthorizationError) as err:
         await servicex.delete_transform("123-45-6789")
@@ -428,10 +384,7 @@
 @pytest.mark.asyncio
 @patch("servicex.servicex_adapter.AsyncClient.get")
 async def test_cancel_transform_errors(get, servicex):
-<<<<<<< HEAD
-=======
-    get.return_value = MagicMock()
->>>>>>> 806fcf01
+    get.return_value = MagicMock()
     get.return_value.status_code = 403
     with pytest.raises(AuthorizationError) as err:
         await servicex.cancel_transform(123)
@@ -451,14 +404,9 @@
 
 
 @pytest.mark.asyncio
-<<<<<<< HEAD
-@patch("servicex.servicex_adapter.ClientSession.post")
-async def test_submit(post, servicex):
-=======
 @patch("servicex.servicex_adapter.AsyncClient.post")
 async def test_submit(post, servicex):
     post.return_value = MagicMock()
->>>>>>> 806fcf01
     post.return_value.json.return_value = {"request_id": "123-456-789"}
     post.return_value.status_code = 200
     request = TransformRequest(
@@ -474,14 +422,9 @@
 
 
 @pytest.mark.asyncio
-<<<<<<< HEAD
-@patch("servicex.servicex_adapter.ClientSession.post")
-async def test_submit_errors(post, servicex):
-=======
 @patch("servicex.servicex_adapter.AsyncClient.post")
 async def test_submit_errors(post, servicex):
     post.return_value = MagicMock()
->>>>>>> 806fcf01
     post.return_value.status_code = 401
     request = TransformRequest(
         title="Test submission",
@@ -523,14 +466,9 @@
 
 
 @pytest.mark.asyncio
-<<<<<<< HEAD
-@patch("servicex.servicex_adapter.ClientSession.get")
+@patch("servicex.servicex_adapter.AsyncClient.get")
 async def test_get_transform_status(get, servicex, transform_status_response):
-=======
-@patch("servicex.servicex_adapter.AsyncClient.get")
-async def test_get_transform_status(get, servicex, transform_status_response):
-    get.return_value = MagicMock()
->>>>>>> 806fcf01
+    get.return_value = MagicMock()
     get.return_value.json.return_value = transform_status_response["requests"][
         0
     ]  # NOQA: E501
@@ -540,11 +478,7 @@
 
 
 @pytest.mark.asyncio
-<<<<<<< HEAD
-@patch("servicex.servicex_adapter.ClientSession.get")
-=======
-@patch("servicex.servicex_adapter.AsyncClient.get")
->>>>>>> 806fcf01
+@patch("servicex.servicex_adapter.AsyncClient.get")
 async def test_get_transform_status_errors(get, servicex):
     get.return_value = MagicMock()
     with pytest.raises(AuthorizationError) as err:
@@ -561,34 +495,19 @@
 
     with pytest.raises(RuntimeError) as err:
         get.return_value.status_code = 500
-<<<<<<< HEAD
-
-        async def patch_json():
-            return {"message": "fifteen"}
-
-        get.return_value.json = patch_json
-=======
         get.return_value.json = lambda: {"message": "fifteen"}
->>>>>>> 806fcf01
         await servicex.get_transform_status("b8c508d0-ccf2-4deb-a1f7-65c839eebabf")
     assert "ServiceX WebAPI Error during transformation" in str(err.value)
 
 
 @pytest.mark.asyncio
 @patch("servicex.servicex_adapter.TransformStatus", side_effect=RuntimeError)
-<<<<<<< HEAD
-@patch("servicex.servicex_adapter.ClientSession.get")
-=======
-@patch("servicex.servicex_adapter.AsyncClient.get")
->>>>>>> 806fcf01
+@patch("servicex.servicex_adapter.AsyncClient.get")
 async def test_get_tranform_status_retry_error(
     get, mock_transform_status, servicex, transform_status_response
 ):
     with pytest.raises(RuntimeError) as err:
-<<<<<<< HEAD
-=======
         get.return_value = MagicMock()
->>>>>>> 806fcf01
         get.return_value.json.return_value = transform_status_response["requests"][
             0
         ]  # NOQA: E501
