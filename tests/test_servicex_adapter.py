--- conflicted
+++ resolved
@@ -100,28 +100,21 @@
 
 
 @pytest.mark.asyncio
-<<<<<<< HEAD
+@patch("servicex.servicex_adapter.RetryClient.post")
 @patch("servicex.servicex_adapter.RetryClient.get")
 @patch("servicex.servicex_adapter.jwt.decode")
 async def test_get_transforms_wlcg_bearer_token(
-    decode, http_get, servicex, transform_status_response
+    decode, http_get, post, servicex, transform_status_response
 ):
     http_get.return_value.__aenter__.return_value.json.return_value = (
         transform_status_response
     )
     http_get.return_value.__aenter__.return_value.status = 200
     servicex.get_servicex_capabilities = AsyncMock(return_value=[])
-=======
-@patch("servicex.servicex_adapter.RetryClient.post")
-@patch("servicex.servicex_adapter.jwt.decode")
-async def test_get_transforms_wlcg_bearer_token(
-    decode, post, servicex, transform_status_response
-):
     post.return_value.__aenter__.return_value.json.return_value = {
         "access_token": "luckycharms"
     }
     post.return_value.__aenter__.return_value.status = 401
->>>>>>> c0496dd2
     token_file = tempfile.NamedTemporaryFile(mode="w+t", delete=False)
     token_file.write(
         """"
@@ -542,12 +535,14 @@
             "results": [
                 {
                     "file-path": "file1.txt",
+                    "s3-object-name": "file1.txt",
                     "created_at": datetime.datetime.now(
                         datetime.timezone.utc
                     ).isoformat(),
                 },
                 {
                     "file-path": "file2.txt",
+                    "s3-object-name": "file2.txt",
                     "created_at": datetime.datetime.now(
                         datetime.timezone.utc
                     ).isoformat(),
@@ -748,7 +743,11 @@
     mock_get.return_value.__aenter__.return_value.json = AsyncMock(
         return_value={
             "results": [
-                {"file-path": "dir1/file.txt", "created_at": msg_time.isoformat()}
+                {
+                    "file-path": "dir1/file.txt",
+                    "s3-object-name": "dir1/file.txt",
+                    "created_at": msg_time.isoformat(),
+                }
             ]
         }
     )
