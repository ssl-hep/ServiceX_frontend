# Copyright (c) 2022, IRIS-HEP
# All rights reserved.
#
# Redistribution and use in source and binary forms, with or without
# modification, are permitted provided that the following conditions are met:
#
# * Redistributions of source code must retain the above copyright notice, this
#   list of conditions and the following disclaimer.
#
# * Redistributions in binary form must reproduce the above copyright notice,
#   this list of conditions and the following disclaimer in the documentation
#   and/or other materials provided with the distribution.
#
# * Neither the name of the copyright holder nor the names of its
#   contributors may be used to endorse or promote products derived from
#   this software without specific prior written permission.
#
# THIS SOFTWARE IS PROVIDED BY THE COPYRIGHT HOLDERS AND CONTRIBUTORS "AS IS"
# AND ANY EXPRESS OR IMPLIED WARRANTIES, INCLUDING, BUT NOT LIMITED TO, THE
# IMPLIED WARRANTIES OF MERCHANTABILITY AND FITNESS FOR A PARTICULAR PURPOSE ARE
# DISCLAIMED. IN NO EVENT SHALL THE COPYRIGHT HOLDER OR CONTRIBUTORS BE LIABLE
# FOR ANY DIRECT, INDIRECT, INCIDENTAL, SPECIAL, EXEMPLARY, OR CONSEQUENTIAL
# DAMAGES (INCLUDING, BUT NOT LIMITED TO, PROCUREMENT OF SUBSTITUTE GOODS OR
# SERVICES; LOSS OF USE, DATA, OR PROFITS; OR BUSINESS INTERRUPTION) HOWEVER
# CAUSED AND ON ANY THEORY OF LIABILITY, WHETHER IN CONTRACT, STRICT LIABILITY,
# OR TORT (INCLUDING NEGLIGENCE OR OTHERWISE) ARISING IN ANY WAY OUT OF THE USE
# OF THIS SOFTWARE, EVEN IF ADVISED OF THE POSSIBILITY OF SUCH DAMAGE.
import os
import tempfile
import time
<<<<<<< HEAD
import datetime
from unittest.mock import patch, AsyncMock
=======
from unittest.mock import patch, MagicMock
>>>>>>> 8f95a157

import httpx
import pytest
from json import JSONDecodeError
from pytest_asyncio import fixture

from servicex.models import (
    TransformRequest,
    ResultDestination,
    ResultFormat,
    ServiceXInfo,
)
from servicex.servicex_adapter import ServiceXAdapter, AuthorizationError


@fixture
def servicex():
    return ServiceXAdapter("https://servicex.org")


def test_result_formats():
    """
    This test is just to make sure the enum string representations match the values
    expected by the service. Compare this to the json parser in
    servicex.resources.transformation.submit.SubmitTransformationRequest.make_api
    """
    assert ResultFormat.parquet == "parquet"
    assert ResultFormat.root_ttree == "root-file"


@pytest.mark.asyncio
@patch("servicex.servicex_adapter.AsyncClient.get")
async def test_get_transforms(mock_get, servicex, transform_status_response):
    mock_get.return_value = MagicMock()
    mock_get.return_value.json.return_value = transform_status_response
    mock_get.return_value.status_code = 200
    t = await servicex.get_transforms()
    assert len(t) == 1
    assert t[0].request_id == "b8c508d0-ccf2-4deb-a1f7-65c839eebabf"
    mock_get.assert_called_with(
        url="https://servicex.org/servicex/transformation", headers={}
    )


@pytest.mark.asyncio
@patch("servicex.servicex_adapter.AsyncClient.get")
async def test_get_transforms_error(mock_get, servicex, transform_status_response):
    mock_get.return_value = MagicMock()
    mock_get.return_value.json.return_value = {"message": "error_message"}
    mock_get.return_value.status_code = 500
    with pytest.raises(RuntimeError) as err:
        await servicex.get_transforms()
        assert (
            "ServiceX WebAPI Error during transformation submission: 500 - error_message"
            == str(err.value)
        )


@pytest.mark.asyncio
@patch("servicex.servicex_adapter.AsyncClient.get")
async def test_get_transforms_auth_error(mock_get, servicex):
    with pytest.raises(AuthorizationError) as err:
        mock_get.return_value.status_code = 401
        await servicex.get_transforms()
        assert "Not authorized to access serviceX at" in str(err.value)


@pytest.mark.asyncio
@patch("servicex.servicex_adapter.RetryClient.post")
@patch("servicex.servicex_adapter.RetryClient.get")
@patch("servicex.servicex_adapter.jwt.decode")
async def test_get_transforms_wlcg_bearer_token(
    decode, http_get, post, servicex, transform_status_response
):
    http_get.return_value.__aenter__.return_value.json.return_value = (
        transform_status_response
    )
    http_get.return_value.__aenter__.return_value.status = 200
    servicex.get_servicex_capabilities = AsyncMock(return_value=[])
    post.return_value.__aenter__.return_value.json.return_value = {
        "access_token": "luckycharms"
    }
    post.return_value.__aenter__.return_value.status = 401
    token_file = tempfile.NamedTemporaryFile(mode="w+t", delete=False)
    token_file.write(
        """"
    eyJhbGciOiJIUzI1NiIsInR5cCI6IkpXVCJ9.eyJzdWIiOiIxMjM0NTY3ODkwIiwibmFtZSI6IkpvaG4gRG9lIiwiaWF0IjoxNTE2MjM5MDIyfQ.SflKxwRJSMeKKF2QT4fwpMeJf36POk6yJV_adQssw5c
    """
    )
    token_file.close()

    with patch.dict(os.environ, {"BEARER_TOKEN_FILE": token_file.name}):
        # Try with no expiration at all
        with pytest.raises(RuntimeError):
            await servicex.get_transforms()

        # Try with an expired token
        with pytest.raises(AuthorizationError) as err:
            decode.return_value = {"exp": 0.0}
            await servicex.get_transforms()
            assert "ServiceX access token request rejected:" in str(err.value)

    os.remove(token_file.name)


@pytest.mark.asyncio
@patch("servicex.servicex_adapter.AsyncClient.post")
@patch("servicex.servicex_adapter.AsyncClient.get")
async def test_get_transforms_with_refresh(get, post, transform_status_response):
    servicex = ServiceXAdapter(url="https://servicex.org", refresh_token="refrescas")
    post.return_value = MagicMock()
    post.return_value.json.return_value = {"access_token": "luckycharms"}
    post.return_value.status_code = 200
    get.return_value = MagicMock()
    get.return_value.json.return_value = transform_status_response
    get.return_value.status_code = 200
    await servicex.get_transforms()

    post.assert_called_with(
        "https://servicex.org/token/refresh",
        headers={"Authorization": "Bearer refrescas"},
        json=None,
    )

    get.assert_called_with(
        url="https://servicex.org/servicex/transformation",
        headers={"Authorization": "Bearer luckycharms"},
    )


@patch("servicex.servicex_adapter.httpx.Client.get")
def test_get_codegens(get, servicex):
    get.return_value = httpx.Response(
        200, json={"uproot": "http://uproot-codegen", "xaod": "http://xaod-codegen"}
    )
    c = servicex.get_code_generators()
    assert len(c) == 2
    assert c["uproot"] == "http://uproot-codegen"


@patch("servicex.servicex_adapter.httpx.Client.get")
def test_get_codegens_error(get, servicex):
    get.return_value = httpx.Response(403)
    with pytest.raises(AuthorizationError) as err:
        servicex.get_code_generators()
        assert "Not authorized to access serviceX at" in str(err.value)


@fixture
def dataset():
    return {
        "id": 123,
        "name": "rucio://user.mtost:user.mtost.700349.Sh.DAOD_PHYS.e8351_s3681_r13144_r13146_p6026.Jul13_less_jet_and_new_GN?files=7",  # NOQA: E501
        "did_finder": "rucio",
        "n_files": 7,
        "size": 1359895862,
        "events": 0,
        "last_used": "2024-11-12T01:59:19.161655Z",
        "last_updated": "1969-12-31T18:00:00.000000Z",
        "lookup_status": "complete",
        "is_stale": False,
        "files": [
            {
                "id": 12,
                "adler32": "62c594d4",
                "file_size": 34831129,
                "file_events": 0,
                "paths": "https://xenia.nevis.columbia.edu:1094/atlas/dq2/rucio/user/mtost/06/a1/user.mtost.40294033._000002.less_jet_and_new_GN.root",  # NOQA: E501
            }
        ],
    }


@pytest.mark.asyncio
@patch("servicex.servicex_adapter.AsyncClient.get")
async def test_get_datasets(get, servicex, dataset):
    get.return_value = MagicMock()
    get.return_value.json.return_value = {"datasets": [dataset]}
    get.return_value.status_code = 200

    c = await servicex.get_datasets()
    assert len(c) == 1
    assert c[0].id == 123
    get.assert_called_with(
        url="https://servicex.org/servicex/datasets", params={}, headers={}
    )


@pytest.mark.asyncio
@patch("servicex.servicex_adapter.AsyncClient.get")
async def test_get_datasets_show_deleted(get, servicex, dataset):
    get.return_value = MagicMock()
    get.return_value.json.return_value = {"datasets": [dataset]}
    get.return_value.status_code = 200
    c = await servicex.get_datasets(show_deleted=True)
    assert len(c) == 1
    assert c[0].id == 123
    get.assert_called_with(
        url="https://servicex.org/servicex/datasets",
        params={"show-deleted": True},
        headers={},
    )


@pytest.mark.asyncio
@patch("servicex.servicex_adapter.AsyncClient.get")
async def test_get_datasets_auth_error(get, servicex):
    get.return_value.status_code = 403
    with pytest.raises(AuthorizationError) as err:
        await servicex.get_datasets()
    assert "Not authorized to access serviceX at" in str(err.value)


@pytest.mark.asyncio
@patch("servicex.servicex_adapter.AsyncClient.get")
async def test_get_datasets_miscellaneous_error(get, servicex):
    get.return_value = MagicMock()
    get.return_value.status_code = 500
    with pytest.raises(RuntimeError) as err:
        await servicex.get_datasets()
    assert "Failed to get datasets" in str(err.value)


@pytest.mark.asyncio
@patch("servicex.servicex_adapter.AsyncClient.get")
async def test_get_dataset(get, servicex, dataset):
    get.return_value = MagicMock()
    get.return_value.json.return_value = dataset
    get.return_value.status_code = 200
    c = await servicex.get_dataset(123)
    assert c
    assert c.id == 123


@pytest.mark.asyncio
@patch("servicex.servicex_adapter.AsyncClient.get")
async def test_get_dataset_errors(get, servicex, dataset):
    get.return_value = MagicMock()
    get.return_value.status_code = 403
    with pytest.raises(AuthorizationError) as err:
        await servicex.get_dataset(123)
    assert "Not authorized to access serviceX at" in str(err.value)

    get.return_value.status_code = 404
    with pytest.raises(ValueError) as err:
        await servicex.get_dataset(123)
    assert "Dataset 123 not found" in str(err.value)

    get.return_value.json.side_effect = JSONDecodeError("", "", 0)
    get.return_value.text = "error_message"
    get.return_value.status_code = 500
    with pytest.raises(RuntimeError) as err:
        await servicex.get_dataset(123)
    assert "Failed to get dataset 123 - error_message" in str(err.value)


@pytest.mark.asyncio
@patch("servicex.servicex_adapter.AsyncClient.delete")
async def test_delete_dataset(delete, servicex):
    delete.return_value = MagicMock()
    delete.return_value.json.return_value = {
        "dataset-id": 123,
        "stale": True,
    }
    delete.return_value.status_code = 200

    r = await servicex.delete_dataset(123)
    delete.assert_called_with(
        url="https://servicex.org/servicex/datasets/123", headers={}
    )
    assert r


@pytest.mark.asyncio
@patch("servicex.servicex_adapter.AsyncClient.delete")
async def test_delete_dataset_errors(delete, servicex):
    delete.return_value = MagicMock()
    delete.return_value.status_code = 403
    with pytest.raises(AuthorizationError) as err:
        await servicex.delete_dataset(123)
    assert "Not authorized to access serviceX at" in str(err.value)

    delete.return_value.status_code = 404
    with pytest.raises(ValueError) as err:
        await servicex.delete_dataset(123)
    assert "Dataset 123 not found" in str(err.value)

    delete.return_value.json.side_effect = JSONDecodeError("", "", 0)
    delete.return_value.text = "error_message"
    delete.return_value.status_code = 500
    with pytest.raises(RuntimeError) as err:
        await servicex.delete_dataset(123)
    assert "Failed to delete dataset 123 - error_message" in str(err.value)


@pytest.mark.asyncio
@patch("servicex.servicex_adapter.AsyncClient.delete")
async def test_delete_transform(delete, servicex):
    delete.return_value.status_code = 200
    await servicex.delete_transform("123-45-6789")
    delete.assert_called_with(
        url="https://servicex.org/servicex/transformation/123-45-6789", headers={}
    )


@pytest.mark.asyncio
@patch("servicex.servicex_adapter.AsyncClient.delete")
async def test_delete_transform_errors(delete, servicex):
    delete.return_value = MagicMock()
    delete.return_value.status_code = 403
    with pytest.raises(AuthorizationError) as err:
        await servicex.delete_transform("123-45-6789")
    assert "Not authorized to access serviceX at" in str(err.value)

    delete.return_value.status_code = 404
    with pytest.raises(ValueError) as err:
        await servicex.delete_transform("123-45-6789")
    assert "Transform 123-45-6789 not found" in str(err.value)

    delete.return_value.json.side_effect = JSONDecodeError("", "", 0)
    delete.return_value.text = "error_message"
    delete.return_value.status_code = 500
    with pytest.raises(RuntimeError) as err:
        await servicex.delete_transform("123-45-6789")
    assert "Failed to delete transform 123-45-6789 - error_message" in str(err.value)


@pytest.mark.asyncio
@patch("servicex.servicex_adapter.AsyncClient.get")
async def test_cancel_transform(get, servicex):
    get.return_value.json.return_value = {
        "message": "Canceled transformation request 123"
    }
    get.return_value.status_code = 200

    await servicex.cancel_transform(123)
    get.assert_called_with(
        url="https://servicex.org/servicex/transformation/123/cancel", headers={}
    )


@pytest.mark.asyncio
@patch("servicex.servicex_adapter.AsyncClient.get")
async def test_cancel_transform_errors(get, servicex):
    get.return_value = MagicMock()
    get.return_value.status_code = 403
    with pytest.raises(AuthorizationError) as err:
        await servicex.cancel_transform(123)
    assert "Not authorized to access serviceX at" in str(err.value)

    get.return_value.status_code = 404
    with pytest.raises(ValueError) as err:
        await servicex.cancel_transform(123)
    assert "Transform 123 not found" in str(err.value)

    get.return_value.json.side_effect = JSONDecodeError("", "", 0)
    get.return_value.text = "error_message"
    get.return_value.status_code = 500
    with pytest.raises(RuntimeError) as err:
        await servicex.cancel_transform(123)
    assert "Failed to cancel transform 123 - error_message" in str(err.value)


@pytest.mark.asyncio
@patch("servicex.servicex_adapter.AsyncClient.post")
async def test_submit(post, servicex):
    post.return_value = MagicMock()
    post.return_value.json.return_value = {"request_id": "123-456-789"}
    post.return_value.status_code = 200
    request = TransformRequest(
        title="Test submission",
        did="rucio://foo.bar",
        selection="(call EventDataset)",
        codegen="uproot",
        result_destination=ResultDestination.object_store,
        result_format=ResultFormat.parquet,
    )
    result = await servicex.submit_transform(request)
    assert result == "123-456-789"


@pytest.mark.asyncio
@patch("servicex.servicex_adapter.AsyncClient.post")
async def test_submit_errors(post, servicex):
    post.return_value = MagicMock()
    post.return_value.status_code = 401
    request = TransformRequest(
        title="Test submission",
        did="rucio://foo.bar",
        selection="(call EventDataset)",
        codegen="uproot",
        result_destination=ResultDestination.object_store,
        result_format=ResultFormat.parquet,
    )
    with pytest.raises(AuthorizationError) as err:
        await servicex.submit_transform(request)
    assert "Not authorized to access serviceX at" in str(err.value)

    post.return_value.json.side_effect = JSONDecodeError("", "", 0)
    post.return_value.text = "error_message"
    post.return_value.status_code = 500
    with pytest.raises(RuntimeError) as err:
        await servicex.submit_transform(request)
    assert (
        "ServiceX WebAPI Error during transformation submission: 500 - error_message"
        == str(err.value)
    )

    post.return_value.json.reset_mock()
    post.return_value.json.return_value = {"message": "error_message"}
    post.return_value.status_code = 400
    with pytest.raises(ValueError) as err:
        await servicex.submit_transform(request)
    assert "Invalid transform request: error_message" == str(err.value)

    post.return_value.json.return_value = {"message": "error_message"}
    post.return_value.status_code = 410
    with pytest.raises(RuntimeError) as err:
        await servicex.submit_transform(request)
    assert (
        "ServiceX WebAPI Error during transformation submission: 410 - error_message"
        == str(err.value)
    )


@pytest.mark.asyncio
@patch("servicex.servicex_adapter.AsyncClient.get")
async def test_get_transform_status(get, servicex, transform_status_response):
    get.return_value = MagicMock()
    get.return_value.json.return_value = transform_status_response["requests"][
        0
    ]  # NOQA: E501
    get.return_value.status_code = 200
    result = await servicex.get_transform_status("b8c508d0-ccf2-4deb-a1f7-65c839eebabf")
    assert result.request_id == "b8c508d0-ccf2-4deb-a1f7-65c839eebabf"


@pytest.mark.asyncio
@patch("servicex.servicex_adapter.AsyncClient.get")
async def test_get_transform_status_errors(get, servicex):
    get.return_value = MagicMock()
    with pytest.raises(AuthorizationError) as err:
        get.return_value.status_code = 401
        await servicex.get_transform_status("b8c508d0-ccf2-4deb-a1f7-65c839eebabf")
    assert "Not authorized to access serviceX at " in str(err.value)

    with pytest.raises(ValueError) as err:
        get.return_value.status_code = 404
        await servicex.get_transform_status("b8c508d0-ccf2-4deb-a1f7-65c839eebabf")
    assert "Transform ID b8c508d0-ccf2-4deb-a1f7-65c839eebabf not found" == str(
        err.value
    )

    with pytest.raises(RuntimeError) as err:
        get.return_value.status_code = 500
        get.return_value.json = lambda: {"message": "fifteen"}
        await servicex.get_transform_status("b8c508d0-ccf2-4deb-a1f7-65c839eebabf")
    assert "ServiceX WebAPI Error during transformation" in str(err.value)


@pytest.mark.asyncio
@patch("servicex.servicex_adapter.TransformStatus", side_effect=RuntimeError)
@patch("servicex.servicex_adapter.AsyncClient.get")
async def test_get_tranform_status_retry_error(
    get, mock_transform_status, servicex, transform_status_response
):
    with pytest.raises(RuntimeError) as err:
        get.return_value = MagicMock()
        get.return_value.json.return_value = transform_status_response["requests"][
            0
        ]  # NOQA: E501
        get.return_value.status_code = 200
        await servicex.get_transform_status("b8c508d0-ccf2-4deb-a1f7-65c839eebabf")
    assert "ServiceX WebAPI Error while getting transform status:" in str(err.value)


@pytest.mark.asyncio
async def test_get_authorization(servicex):
    servicex.token = "token"
    servicex.refresh_token = "refresh"
    with patch("google.auth.jwt.decode", return_value={"exp": time.time() + 90}):
        r = await servicex._get_authorization()
        assert r.get("Authorization") == "Bearer token"

    with patch(
        "servicex.servicex_adapter.ServiceXAdapter._get_token", return_value="token"
    ) as get_token:
        with patch("google.auth.jwt.decode", return_value={"exp": time.time() - 90}):
            r = await servicex._get_authorization()
            get_token.assert_called_once()


@pytest.mark.asyncio
@patch("servicex.servicex_adapter.ClientSession.get")
async def test_get_transformation_results_success(get, servicex):
    servicex.get_servicex_capabilities = AsyncMock(
        return_value=["poll_local_transformation_results"]
    )
    get.return_value.__aenter__.return_value.status = 200
    get.return_value.__aenter__.return_value.json = AsyncMock(
        return_value={
            "results": [
                {
                    "file-path": "file1.txt",
                    "s3-object-name": "file1.txt",
                    "created_at": datetime.datetime.now(
                        datetime.timezone.utc
                    ).isoformat(),
                },
                {
                    "file-path": "file2.txt",
                    "s3-object-name": "file2.txt",
                    "created_at": datetime.datetime.now(
                        datetime.timezone.utc
                    ).isoformat(),
                },
            ]
        }
    )

    request_id = "123-45-6789"
    now = datetime.datetime.now(datetime.timezone.utc)
    await servicex.get_transformation_results(request_id, now)

    get.assert_called_with(
        url=f"https://servicex.org/servicex/transformation/{request_id}/results",
        headers={},
        params={
            "later_than": now.isoformat(),
        },
    )


@pytest.mark.asyncio
@patch("servicex.servicex_adapter.ClientSession.get")
async def test_get_transformation_results_no_feature_flag(get, servicex):
    servicex.get_servicex_capabilities = AsyncMock(return_value=[])
    request_id = "123-45-6789"
    now = datetime.datetime.now(datetime.timezone.utc)
    with pytest.raises(ValueError):
        await servicex.get_transformation_results(request_id, now)


@pytest.mark.asyncio
@patch("servicex.servicex_adapter.ClientSession.get")
async def test_get_transformation_results_not_found(
    get_transformation_results, servicex
):
    servicex.get_servicex_capabilities = AsyncMock(
        return_value=["poll_local_transformation_results"]
    )
    get_transformation_results.return_value.__aenter__.return_value.status = 404
    request_id = "123-45-6789"
    now = datetime.datetime.now(datetime.timezone.utc)

    with pytest.raises(ValueError):
        await servicex.get_transformation_results(request_id, now)

    get_transformation_results.assert_called_with(
        url=f"https://servicex.org/servicex/transformation/{request_id}/results",
        headers={},
        params={
            "later_than": now.isoformat(),
        },
    )


@pytest.mark.asyncio
@patch("servicex.servicex_adapter.ClientSession.get")
async def test_get_transformation_results_not_authorized(
    get_transformation_results, servicex
):
    servicex.get_servicex_capabilities = AsyncMock(
        return_value=["poll_local_transformation_results"]
    )
    get_transformation_results.return_value.__aenter__.return_value.status = 403
    request_id = "123-45-6789"
    now = datetime.datetime.now(datetime.timezone.utc)

    with pytest.raises(AuthorizationError):
        await servicex.get_transformation_results(request_id, now)

    get_transformation_results.assert_called_with(
        url=f"https://servicex.org/servicex/transformation/{request_id}/results",
        headers={},
        params={
            "later_than": now.isoformat(),
        },
    )


@pytest.mark.asyncio
@patch("servicex.servicex_adapter.ClientSession.get")
async def test_get_transformation_results_server_error(
    get_transformation_results, servicex
):
    servicex.get_servicex_capabilities = AsyncMock(
        return_value=["poll_local_transformation_results"]
    )
    get_transformation_results.return_value.__aenter__.return_value.status = 500
    request_id = "123-45-6789"
    now = datetime.datetime.now(datetime.timezone.utc)

    with pytest.raises(RuntimeError):
        await servicex.get_transformation_results(request_id, now)

    get_transformation_results.assert_called_with(
        url=f"https://servicex.org/servicex/transformation/{request_id}/results",
        headers={},
        params={
            "later_than": now.isoformat(),
        },
    )


def test_get_bearer_token_file(tmp_path, monkeypatch):
    token_file = tmp_path / "btf"
    token_file.write_text("bearer123")
    monkeypatch.setenv("BEARER_TOKEN_FILE", str(token_file))
    assert ServiceXAdapter._get_bearer_token_file() == "bearer123"
    monkeypatch.delenv("BEARER_TOKEN_FILE", raising=False)
    assert ServiceXAdapter._get_bearer_token_file() is None


@patch("servicex.servicex_adapter.jwt.decode", return_value={"exp": 1600000000})
def test_get_token_expiration_success(decode):
    assert ServiceXAdapter._get_token_expiration("dummy") == 1600000000


@patch("servicex.servicex_adapter.jwt.decode", return_value={"sub": "noexp"})
def test_get_token_expiration_no_exp(decode):
    with pytest.raises(RuntimeError):
        ServiceXAdapter._get_token_expiration("dummy")


@pytest.mark.asyncio
async def test_get_authorization_no_token_no_refresh(servicex, monkeypatch):
    monkeypatch.delenv("BEARER_TOKEN_FILE", raising=False)
    headers = await servicex._get_authorization()
    assert headers == {}


@pytest.mark.asyncio
@patch("servicex.servicex_adapter.jwt.decode", return_value={"exp": time.time() + 120})
async def test_get_authorization_with_valid_token(decode, servicex):
    servicex.token = "tok123"
    headers = await servicex._get_authorization()
    assert headers == {"Authorization": "Bearer tok123"}


@pytest.mark.asyncio
async def test_get_authorization_with_refresh(monkeypatch):
    s = ServiceXAdapter("https://servicex.org", refresh_token="rftok")
    monkeypatch.delenv("BEARER_TOKEN_FILE", raising=False)

    async def fake_get_token(self):
        self.token = "newtoken"

    monkeypatch.setattr(ServiceXAdapter, "_get_token", fake_get_token)
    headers = await s._get_authorization()
    assert headers == {"Authorization": "Bearer newtoken"}


@pytest.mark.asyncio
@patch("servicex.servicex_adapter.RetryClient.get")
async def test_get_servicex_info_success(mock_get, servicex):
    mock_get.return_value.__aenter__.return_value.status = 200
    mock_get.return_value.__aenter__.return_value.json = AsyncMock(
        return_value={
            "capabilities": ["a", "b"],
            "app-version": "1.0",
            "code-gen-image": {"func_adl": "image1", "uproot": "image2"},
        }
    )
    info = await servicex.get_servicex_info()
    assert isinstance(info, ServiceXInfo)
    assert info.capabilities == ["a", "b"]


@pytest.mark.asyncio
@patch("servicex.servicex_adapter.RetryClient.get")
async def test_get_servicex_info_auth_error(mock_get, servicex):
    mock_get.return_value.__aenter__.return_value.status = 401
    with pytest.raises(AuthorizationError):
        await servicex.get_servicex_info()


@pytest.mark.asyncio
@patch("servicex.servicex_adapter.RetryClient.get")
async def test_get_servicex_info_server_error(mock_get, servicex):
    mock_get.return_value.__aenter__.return_value.status = 500
    mock_get.return_value.__aenter__.return_value.json = AsyncMock(
        return_value={"message": "oops"}
    )
    with pytest.raises(RuntimeError) as e:
        await servicex.get_servicex_info()
    assert "ServiceX WebAPI Error during transformation submission: 500 - oops" in str(
        e.value
    )


@pytest.mark.asyncio
@patch("servicex.servicex_adapter.ClientSession.get")
async def test_get_transformation_results_parsing(mock_get, servicex):
    servicex.get_servicex_capabilities = AsyncMock(
        return_value=["poll_local_transformation_results"]
    )
    msg_time = datetime.datetime(2025, 1, 1, 12, 0, 0, tzinfo=datetime.timezone.utc)
    mock_get.return_value.__aenter__.return_value.status = 200
    mock_get.return_value.__aenter__.return_value.json = AsyncMock(
        return_value={
            "results": [
                {
                    "file-path": "dir1/file.txt",
                    "s3-object-name": "dir1:file.txt",
                    "created_at": msg_time.isoformat(),
                }
            ]
        }
    )
    res = await servicex.get_transformation_results("id123", None)
    assert len(res) == 1
    assert res[0].filename == "dir1:file.txt"
    assert res[0].created_at == msg_time


@pytest.mark.asyncio
@patch("servicex.servicex_adapter.ClientSession.get")
async def test_get_transformation_results_empty(mock_get, servicex):
    servicex.get_servicex_capabilities = AsyncMock(
        return_value=["poll_local_transformation_results"]
    )
    mock_get.return_value.__aenter__.return_value.status = 200
    mock_get.return_value.__aenter__.return_value.json = AsyncMock(return_value={})
    res = await servicex.get_transformation_results("id123", None)
    assert res == []<|MERGE_RESOLUTION|>--- conflicted
+++ resolved
@@ -28,12 +28,8 @@
 import os
 import tempfile
 import time
-<<<<<<< HEAD
+from unittest.mock import patch, MagicMock, AsyncMock
 import datetime
-from unittest.mock import patch, AsyncMock
-=======
-from unittest.mock import patch, MagicMock
->>>>>>> 8f95a157
 
 import httpx
 import pytest
