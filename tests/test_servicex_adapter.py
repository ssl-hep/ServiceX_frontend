# Copyright (c) 2022, IRIS-HEP
# All rights reserved.
#
# Redistribution and use in source and binary forms, with or without
# modification, are permitted provided that the following conditions are met:
#
# * Redistributions of source code must retain the above copyright notice, this
#   list of conditions and the following disclaimer.
#
# * Redistributions in binary form must reproduce the above copyright notice,
#   this list of conditions and the following disclaimer in the documentation
#   and/or other materials provided with the distribution.
#
# * Neither the name of the copyright holder nor the names of its
#   contributors may be used to endorse or promote products derived from
#   this software without specific prior written permission.
#
# THIS SOFTWARE IS PROVIDED BY THE COPYRIGHT HOLDERS AND CONTRIBUTORS "AS IS"
# AND ANY EXPRESS OR IMPLIED WARRANTIES, INCLUDING, BUT NOT LIMITED TO, THE
# IMPLIED WARRANTIES OF MERCHANTABILITY AND FITNESS FOR A PARTICULAR PURPOSE ARE
# DISCLAIMED. IN NO EVENT SHALL THE COPYRIGHT HOLDER OR CONTRIBUTORS BE LIABLE
# FOR ANY DIRECT, INDIRECT, INCIDENTAL, SPECIAL, EXEMPLARY, OR CONSEQUENTIAL
# DAMAGES (INCLUDING, BUT NOT LIMITED TO, PROCUREMENT OF SUBSTITUTE GOODS OR
# SERVICES; LOSS OF USE, DATA, OR PROFITS; OR BUSINESS INTERRUPTION) HOWEVER
# CAUSED AND ON ANY THEORY OF LIABILITY, WHETHER IN CONTRACT, STRICT LIABILITY,
# OR TORT (INCLUDING NEGLIGENCE OR OTHERWISE) ARISING IN ANY WAY OUT OF THE USE
# OF THIS SOFTWARE, EVEN IF ADVISED OF THE POSSIBILITY OF SUCH DAMAGE.
import os
import tempfile
import time
from unittest.mock import patch, MagicMock, AsyncMock
import datetime

import httpx
import pytest
from json import JSONDecodeError
from pytest_asyncio import fixture

from servicex.models import (
    TransformRequest,
    ResultDestination,
    ResultFormat,
    ServiceXInfo,
)
from servicex.servicex_adapter import ServiceXAdapter, AuthorizationError


@fixture
def servicex():
    return ServiceXAdapter("https://servicex.org")


def test_result_formats():
    """
    This test is just to make sure the enum string representations match the values
    expected by the service. Compare this to the json parser in
    servicex.resources.transformation.submit.SubmitTransformationRequest.make_api
    """
    assert ResultFormat.parquet == "parquet"
    assert ResultFormat.root_ttree == "root-file"


@pytest.mark.asyncio
@patch("servicex.servicex_adapter.AsyncClient.get")
async def test_get_transforms(mock_get, servicex, transform_status_response):
    mock_get.return_value = MagicMock()
    mock_get.return_value.json.return_value = transform_status_response
    mock_get.return_value.status_code = 200
    t = await servicex.get_transforms()
    assert len(t) == 1
    assert t[0].request_id == "b8c508d0-ccf2-4deb-a1f7-65c839eebabf"
    mock_get.assert_called_with(
        url="https://servicex.org/servicex/transformation", headers={}
    )


@pytest.mark.asyncio
@patch("servicex.servicex_adapter.AsyncClient.get")
async def test_get_transforms_error(mock_get, servicex, transform_status_response):
    mock_get.return_value = MagicMock()
    mock_get.return_value.json.return_value = {"message": "error_message"}
    mock_get.return_value.status_code = 500
    with pytest.raises(RuntimeError) as err:
        await servicex.get_transforms()
        assert (
            "ServiceX WebAPI Error during transformation submission: 500 - error_message"
            == str(err.value)
        )


@pytest.mark.asyncio
@patch("servicex.servicex_adapter.AsyncClient.get")
async def test_get_transforms_auth_error(mock_get, servicex):
    with pytest.raises(AuthorizationError) as err:
        mock_get.return_value.status_code = 401
        await servicex.get_transforms()
        assert "Not authorized to access serviceX at" in str(err.value)


@pytest.mark.asyncio
<<<<<<< HEAD
@patch("servicex.servicex_adapter.AsyncClient.get")
=======
>>>>>>> eb0ff9c6
@patch("servicex.servicex_adapter.AsyncClient.post")
@patch("servicex.servicex_adapter.jwt.decode")
async def test_get_transforms_wlcg_bearer_token(
    decode, post, http_get, servicex, transform_status_response
):
<<<<<<< HEAD
    http_get.return_value.__aenter__.return_value.json.return_value = (
        transform_status_response
    )
    http_get.return_value.__aenter__.return_value.status = 200
    servicex.get_servicex_capabilities = AsyncMock(return_value=[])
    post.return_value.__aenter__.return_value.json.return_value = {
        "access_token": "luckycharms"
    }
    post.return_value.__aenter__.return_value.status = 401
=======
    post.return_value.json.return_value = {"access_token": "luckycharms"}
    post.return_value.status_code = 401
>>>>>>> eb0ff9c6
    token_file = tempfile.NamedTemporaryFile(mode="w+t", delete=False)
    token_file.write(
        """"
    eyJhbGciOiJIUzI1NiIsInR5cCI6IkpXVCJ9.eyJzdWIiOiIxMjM0NTY3ODkwIiwibmFtZSI6IkpvaG4gRG9lIiwiaWF0IjoxNTE2MjM5MDIyfQ.SflKxwRJSMeKKF2QT4fwpMeJf36POk6yJV_adQssw5c
    """
    )
    token_file.close()

    with patch.dict(os.environ, {"BEARER_TOKEN_FILE": token_file.name}):
        # Try with no expiration at all
        with pytest.raises(RuntimeError):
            await servicex.get_transforms()

        # Try with an expired token
        with pytest.raises(AuthorizationError) as err:
            decode.return_value = {"exp": 0.0}
            await servicex.get_transforms()
            assert "ServiceX access token request rejected:" in str(err.value)

    os.remove(token_file.name)


@pytest.mark.asyncio
@patch("servicex.servicex_adapter.AsyncClient.post")
@patch("servicex.servicex_adapter.AsyncClient.get")
async def test_get_transforms_with_refresh(get, post, transform_status_response):
    servicex = ServiceXAdapter(url="https://servicex.org", refresh_token="refrescas")
    post.return_value = MagicMock()
    post.return_value.json.return_value = {"access_token": "luckycharms"}
    post.return_value.status_code = 200
    get.return_value = MagicMock()
    get.return_value.json.return_value = transform_status_response
    get.return_value.status_code = 200
    await servicex.get_transforms()

    post.assert_called_with(
        "https://servicex.org/token/refresh",
        headers={"Authorization": "Bearer refrescas"},
        json=None,
    )

    get.assert_called_with(
        url="https://servicex.org/servicex/transformation",
        headers={"Authorization": "Bearer luckycharms"},
    )


@patch("servicex.servicex_adapter.httpx.Client.get")
def test_get_codegens(get, servicex):
    get.return_value = httpx.Response(
        200, json={"uproot": "http://uproot-codegen", "xaod": "http://xaod-codegen"}
    )
    c = servicex.get_code_generators()
    assert len(c) == 2
    assert c["uproot"] == "http://uproot-codegen"


@patch("servicex.servicex_adapter.httpx.Client.get")
def test_get_codegens_error(get, servicex):
    get.return_value = httpx.Response(403)
    with pytest.raises(AuthorizationError) as err:
        servicex.get_code_generators()
        assert "Not authorized to access serviceX at" in str(err.value)


@fixture
def dataset():
    return {
        "id": 123,
        "name": "rucio://user.mtost:user.mtost.700349.Sh.DAOD_PHYS.e8351_s3681_r13144_r13146_p6026.Jul13_less_jet_and_new_GN?files=7",  # NOQA: E501
        "did_finder": "rucio",
        "n_files": 7,
        "size": 1359895862,
        "events": 0,
        "last_used": "2024-11-12T01:59:19.161655Z",
        "last_updated": "1969-12-31T18:00:00.000000Z",
        "lookup_status": "complete",
        "is_stale": False,
        "files": [
            {
                "id": 12,
                "adler32": "62c594d4",
                "file_size": 34831129,
                "file_events": 0,
                "paths": "https://xenia.nevis.columbia.edu:1094/atlas/dq2/rucio/user/mtost/06/a1/user.mtost.40294033._000002.less_jet_and_new_GN.root",  # NOQA: E501
            }
        ],
    }


@pytest.mark.asyncio
@patch("servicex.servicex_adapter.AsyncClient.get")
async def test_get_datasets(get, servicex, dataset):
    get.return_value = MagicMock()
    get.return_value.json.return_value = {"datasets": [dataset]}
    get.return_value.status_code = 200

    c = await servicex.get_datasets()
    assert len(c) == 1
    assert c[0].id == 123
    get.assert_called_with(
        url="https://servicex.org/servicex/datasets", params={}, headers={}
    )


@pytest.mark.asyncio
@patch("servicex.servicex_adapter.AsyncClient.get")
async def test_get_datasets_show_deleted(get, servicex, dataset):
    get.return_value = MagicMock()
    get.return_value.json.return_value = {"datasets": [dataset]}
    get.return_value.status_code = 200
    c = await servicex.get_datasets(show_deleted=True)
    assert len(c) == 1
    assert c[0].id == 123
    get.assert_called_with(
        url="https://servicex.org/servicex/datasets",
        params={"show-deleted": True},
        headers={},
    )


@pytest.mark.asyncio
@patch("servicex.servicex_adapter.AsyncClient.get")
async def test_get_datasets_auth_error(get, servicex):
    get.return_value.status_code = 403
    with pytest.raises(AuthorizationError) as err:
        await servicex.get_datasets()
    assert "Not authorized to access serviceX at" in str(err.value)


@pytest.mark.asyncio
@patch("servicex.servicex_adapter.AsyncClient.get")
async def test_get_datasets_miscellaneous_error(get, servicex):
    get.return_value = MagicMock()
    get.return_value.status_code = 500
    with pytest.raises(RuntimeError) as err:
        await servicex.get_datasets()
    assert "Failed to get datasets" in str(err.value)


@pytest.mark.asyncio
@patch("servicex.servicex_adapter.AsyncClient.get")
async def test_get_dataset(get, servicex, dataset):
    get.return_value = MagicMock()
    get.return_value.json.return_value = dataset
    get.return_value.status_code = 200
    c = await servicex.get_dataset(123)
    assert c
    assert c.id == 123


@pytest.mark.asyncio
@patch("servicex.servicex_adapter.AsyncClient.get")
async def test_get_dataset_errors(get, servicex, dataset):
    get.return_value = MagicMock()
    get.return_value.status_code = 403
    with pytest.raises(AuthorizationError) as err:
        await servicex.get_dataset(123)
    assert "Not authorized to access serviceX at" in str(err.value)

    get.return_value.status_code = 404
    with pytest.raises(ValueError) as err:
        await servicex.get_dataset(123)
    assert "Dataset 123 not found" in str(err.value)

    get.return_value.json.side_effect = JSONDecodeError("", "", 0)
    get.return_value.text = "error_message"
    get.return_value.status_code = 500
    with pytest.raises(RuntimeError) as err:
        await servicex.get_dataset(123)
    assert "Failed to get dataset 123 - error_message" in str(err.value)


@pytest.mark.asyncio
@patch("servicex.servicex_adapter.AsyncClient.delete")
async def test_delete_dataset(delete, servicex):
    delete.return_value = MagicMock()
    delete.return_value.json.return_value = {
        "dataset-id": 123,
        "stale": True,
    }
    delete.return_value.status_code = 200

    r = await servicex.delete_dataset(123)
    delete.assert_called_with(
        url="https://servicex.org/servicex/datasets/123", headers={}
    )
    assert r


@pytest.mark.asyncio
@patch("servicex.servicex_adapter.AsyncClient.delete")
async def test_delete_dataset_errors(delete, servicex):
    delete.return_value = MagicMock()
    delete.return_value.status_code = 403
    with pytest.raises(AuthorizationError) as err:
        await servicex.delete_dataset(123)
    assert "Not authorized to access serviceX at" in str(err.value)

    delete.return_value.status_code = 404
    with pytest.raises(ValueError) as err:
        await servicex.delete_dataset(123)
    assert "Dataset 123 not found" in str(err.value)

    delete.return_value.json.side_effect = JSONDecodeError("", "", 0)
    delete.return_value.text = "error_message"
    delete.return_value.status_code = 500
    with pytest.raises(RuntimeError) as err:
        await servicex.delete_dataset(123)
    assert "Failed to delete dataset 123 - error_message" in str(err.value)


@pytest.mark.asyncio
@patch("servicex.servicex_adapter.AsyncClient.delete")
async def test_delete_transform(delete, servicex):
    delete.return_value.status_code = 200
    await servicex.delete_transform("123-45-6789")
    delete.assert_called_with(
        url="https://servicex.org/servicex/transformation/123-45-6789", headers={}
    )


@pytest.mark.asyncio
@patch("servicex.servicex_adapter.AsyncClient.delete")
async def test_delete_transform_errors(delete, servicex):
    delete.return_value = MagicMock()
    delete.return_value.status_code = 403
    with pytest.raises(AuthorizationError) as err:
        await servicex.delete_transform("123-45-6789")
    assert "Not authorized to access serviceX at" in str(err.value)

    delete.return_value.status_code = 404
    with pytest.raises(ValueError) as err:
        await servicex.delete_transform("123-45-6789")
    assert "Transform 123-45-6789 not found" in str(err.value)

    delete.return_value.json.side_effect = JSONDecodeError("", "", 0)
    delete.return_value.text = "error_message"
    delete.return_value.status_code = 500
    with pytest.raises(RuntimeError) as err:
        await servicex.delete_transform("123-45-6789")
    assert "Failed to delete transform 123-45-6789 - error_message" in str(err.value)


@pytest.mark.asyncio
@patch("servicex.servicex_adapter.AsyncClient.get")
async def test_cancel_transform(get, servicex):
    get.return_value.json.return_value = {
        "message": "Canceled transformation request 123"
    }
    get.return_value.status_code = 200

    await servicex.cancel_transform(123)
    get.assert_called_with(
        url="https://servicex.org/servicex/transformation/123/cancel", headers={}
    )


@pytest.mark.asyncio
@patch("servicex.servicex_adapter.AsyncClient.get")
async def test_cancel_transform_errors(get, servicex):
    get.return_value = MagicMock()
    get.return_value.status_code = 403
    with pytest.raises(AuthorizationError) as err:
        await servicex.cancel_transform(123)
    assert "Not authorized to access serviceX at" in str(err.value)

    get.return_value.status_code = 404
    with pytest.raises(ValueError) as err:
        await servicex.cancel_transform(123)
    assert "Transform 123 not found" in str(err.value)

    get.return_value.json.side_effect = JSONDecodeError("", "", 0)
    get.return_value.text = "error_message"
    get.return_value.status_code = 500
    with pytest.raises(RuntimeError) as err:
        await servicex.cancel_transform(123)
    assert "Failed to cancel transform 123 - error_message" in str(err.value)


@pytest.mark.asyncio
@patch("servicex.servicex_adapter.AsyncClient.post")
async def test_submit(post, servicex):
    post.return_value = MagicMock()
    post.return_value.json.return_value = {"request_id": "123-456-789"}
    post.return_value.status_code = 200
    request = TransformRequest(
        title="Test submission",
        did="rucio://foo.bar",
        selection="(call EventDataset)",
        codegen="uproot",
        result_destination=ResultDestination.object_store,
        result_format=ResultFormat.parquet,
    )
    result = await servicex.submit_transform(request)
    assert result == "123-456-789"


@pytest.mark.asyncio
@patch("servicex.servicex_adapter.AsyncClient.post")
async def test_submit_errors(post, servicex):
    post.return_value = MagicMock()
    post.return_value.status_code = 401
    request = TransformRequest(
        title="Test submission",
        did="rucio://foo.bar",
        selection="(call EventDataset)",
        codegen="uproot",
        result_destination=ResultDestination.object_store,
        result_format=ResultFormat.parquet,
    )
    with pytest.raises(AuthorizationError) as err:
        await servicex.submit_transform(request)
    assert "Not authorized to access serviceX at" in str(err.value)

    post.return_value.json.side_effect = JSONDecodeError("", "", 0)
    post.return_value.text = "error_message"
    post.return_value.status_code = 500
    with pytest.raises(RuntimeError) as err:
        await servicex.submit_transform(request)
    assert (
        "ServiceX WebAPI Error during transformation submission: 500 - error_message"
        == str(err.value)
    )

    post.return_value.json.reset_mock()
    post.return_value.json.return_value = {"message": "error_message"}
    post.return_value.status_code = 400
    with pytest.raises(ValueError) as err:
        await servicex.submit_transform(request)
    assert "Invalid transform request: error_message" == str(err.value)

    post.return_value.json.return_value = {"message": "error_message"}
    post.return_value.status_code = 410
    with pytest.raises(RuntimeError) as err:
        await servicex.submit_transform(request)
    assert (
        "ServiceX WebAPI Error during transformation submission: 410 - error_message"
        == str(err.value)
    )


@pytest.mark.asyncio
@patch("servicex.servicex_adapter.AsyncClient.get")
async def test_get_transform_status(get, servicex, transform_status_response):
    get.return_value = MagicMock()
    get.return_value.json.return_value = transform_status_response["requests"][
        0
    ]  # NOQA: E501
    get.return_value.status_code = 200
    result = await servicex.get_transform_status("b8c508d0-ccf2-4deb-a1f7-65c839eebabf")
    assert result.request_id == "b8c508d0-ccf2-4deb-a1f7-65c839eebabf"


@pytest.mark.asyncio
@patch("servicex.servicex_adapter.AsyncClient.get")
async def test_get_transform_status_errors(get, servicex):
    get.return_value = MagicMock()
    with pytest.raises(AuthorizationError) as err:
        get.return_value.status_code = 401
        await servicex.get_transform_status("b8c508d0-ccf2-4deb-a1f7-65c839eebabf")
    assert "Not authorized to access serviceX at " in str(err.value)

    with pytest.raises(ValueError) as err:
        get.return_value.status_code = 404
        await servicex.get_transform_status("b8c508d0-ccf2-4deb-a1f7-65c839eebabf")
    assert "Transform ID b8c508d0-ccf2-4deb-a1f7-65c839eebabf not found" == str(
        err.value
    )

    with pytest.raises(RuntimeError) as err:
        get.return_value.status_code = 500
        get.return_value.json = lambda: {"message": "fifteen"}
        await servicex.get_transform_status("b8c508d0-ccf2-4deb-a1f7-65c839eebabf")
    assert "ServiceX WebAPI Error during transformation" in str(err.value)


@pytest.mark.asyncio
@patch("servicex.servicex_adapter.TransformStatus", side_effect=RuntimeError)
@patch("servicex.servicex_adapter.AsyncClient.get")
async def test_get_tranform_status_retry_error(
    get, mock_transform_status, servicex, transform_status_response
):
    with pytest.raises(RuntimeError) as err:
        get.return_value = MagicMock()
        get.return_value.json.return_value = transform_status_response["requests"][
            0
        ]  # NOQA: E501
        get.return_value.status_code = 200
        await servicex.get_transform_status("b8c508d0-ccf2-4deb-a1f7-65c839eebabf")
    assert "ServiceX WebAPI Error while getting transform status:" in str(err.value)


@pytest.mark.asyncio
async def test_get_authorization(servicex):
    servicex.token = "token"
    servicex.refresh_token = "refresh"
    with patch("google.auth.jwt.decode", return_value={"exp": time.time() + 90}):
        r = await servicex._get_authorization()
        assert r.get("Authorization") == "Bearer token"

    with patch(
        "servicex.servicex_adapter.ServiceXAdapter._get_token", return_value="token"
    ) as get_token:
        with patch("google.auth.jwt.decode", return_value={"exp": time.time() - 90}):
            r = await servicex._get_authorization()
            get_token.assert_called_once()


@pytest.mark.asyncio
@patch("servicex.servicex_adapter.AsyncClient.get")
async def test_get_transformation_results_success(get, servicex):
    servicex.get_servicex_capabilities = AsyncMock(
        return_value=["poll_local_transformation_results"]
    )
    get.return_value = MagicMock()
    get.return_value.json.return_value = {
        "results": [
            {
                "file-path": "file1.txt",
                "total-bytes": 100,
                "s3-object-name": "file1.txt",
                "created_at": datetime.datetime.now(datetime.timezone.utc).isoformat(),
            },
            {
                "file-path": "file2.txt",
                "total-bytes": 100,
                "s3-object-name": "file2.txt",
                "created_at": datetime.datetime.now(datetime.timezone.utc).isoformat(),
            },
        ]
    }
    get.return_value.status_code = 200

    request_id = "123-45-6789"
    now = datetime.datetime.now(datetime.timezone.utc)
    await servicex.get_transformation_results(request_id, now)

    get.assert_called_with(
        url=f"https://servicex.org/servicex/transformation/{request_id}/results",
        headers={},
        params={
            "later_than": now.isoformat(),
        },
    )


@pytest.mark.asyncio
@patch("servicex.servicex_adapter.AsyncClient.get")
async def test_get_transformation_results_no_feature_flag(get, servicex):
    servicex.get_servicex_capabilities = AsyncMock(return_value=[])
    request_id = "123-45-6789"
    now = datetime.datetime.now(datetime.timezone.utc)
    with pytest.raises(ValueError):
        await servicex.get_transformation_results(request_id, now)


@pytest.mark.asyncio
@patch("servicex.servicex_adapter.AsyncClient.get")
async def test_get_transformation_results_not_found(
    get_transformation_results, servicex
):
    servicex.get_servicex_capabilities = AsyncMock(
        return_value=["poll_local_transformation_results"]
    )
    get_transformation_results.return_value = MagicMock()
    get_transformation_results.return_value.status_code = 404

    request_id = "123-45-6789"
    now = datetime.datetime.now(datetime.timezone.utc)

    with pytest.raises(ValueError):
        await servicex.get_transformation_results(request_id, now)

    get_transformation_results.assert_called_with(
        url=f"https://servicex.org/servicex/transformation/{request_id}/results",
        headers={},
        params={
            "later_than": now.isoformat(),
        },
    )


@pytest.mark.asyncio
@patch("servicex.servicex_adapter.AsyncClient.get")
async def test_get_transformation_results_not_authorized(
    get_transformation_results, servicex
):
    servicex.get_servicex_capabilities = AsyncMock(
        return_value=["poll_local_transformation_results"]
    )
    get_transformation_results.return_value = MagicMock()
    get_transformation_results.return_value.status_code = 403
    request_id = "123-45-6789"
    now = datetime.datetime.now(datetime.timezone.utc)

    with pytest.raises(AuthorizationError):
        await servicex.get_transformation_results(request_id, now)

    get_transformation_results.assert_called_with(
        url=f"https://servicex.org/servicex/transformation/{request_id}/results",
        headers={},
        params={
            "later_than": now.isoformat(),
        },
    )


@pytest.mark.asyncio
@patch("servicex.servicex_adapter.AsyncClient.get")
async def test_get_transformation_results_server_error(
    get_transformation_results, servicex
):
    servicex.get_servicex_capabilities = AsyncMock(
        return_value=["poll_local_transformation_results"]
    )
    get_transformation_results.return_value = MagicMock()
    get_transformation_results.return_value.status = 500
    request_id = "123-45-6789"
    now = datetime.datetime.now(datetime.timezone.utc)

    with pytest.raises(RuntimeError):
        await servicex.get_transformation_results(request_id, now)

    get_transformation_results.assert_called_with(
        url=f"https://servicex.org/servicex/transformation/{request_id}/results",
        headers={},
        params={
            "later_than": now.isoformat(),
        },
    )


def test_get_bearer_token_file(tmp_path, monkeypatch):
    token_file = tmp_path / "btf"
    token_file.write_text("bearer123")
    monkeypatch.setenv("BEARER_TOKEN_FILE", str(token_file))
    assert ServiceXAdapter._get_bearer_token_file() == "bearer123"
    monkeypatch.delenv("BEARER_TOKEN_FILE", raising=False)
    assert ServiceXAdapter._get_bearer_token_file() is None


@patch("servicex.servicex_adapter.jwt.decode", return_value={"exp": 1600000000})
def test_get_token_expiration_success(decode):
    assert ServiceXAdapter._get_token_expiration("dummy") == 1600000000


@patch("servicex.servicex_adapter.jwt.decode", return_value={"sub": "noexp"})
def test_get_token_expiration_no_exp(decode):
    with pytest.raises(RuntimeError):
        ServiceXAdapter._get_token_expiration("dummy")


@pytest.mark.asyncio
async def test_get_authorization_no_token_no_refresh(servicex, monkeypatch):
    monkeypatch.delenv("BEARER_TOKEN_FILE", raising=False)
    headers = await servicex._get_authorization()
    assert headers == {}


@pytest.mark.asyncio
@patch("servicex.servicex_adapter.jwt.decode", return_value={"exp": time.time() + 120})
async def test_get_authorization_with_valid_token(decode, servicex):
    servicex.token = "tok123"
    headers = await servicex._get_authorization()
    assert headers == {"Authorization": "Bearer tok123"}


@pytest.mark.asyncio
async def test_get_authorization_with_refresh(monkeypatch):
    s = ServiceXAdapter("https://servicex.org", refresh_token="rftok")
    monkeypatch.delenv("BEARER_TOKEN_FILE", raising=False)

    async def fake_get_token(self):
        self.token = "newtoken"

    monkeypatch.setattr(ServiceXAdapter, "_get_token", fake_get_token)
    headers = await s._get_authorization()
    assert headers == {"Authorization": "Bearer newtoken"}


@pytest.mark.asyncio
@patch("servicex.servicex_adapter.AsyncClient.get")
async def test_get_servicex_info_success(mock_get, servicex):
    mock_get.return_value.status_code = 200
    mock_get.return_value.json = MagicMock(
        return_value={
            "capabilities": ["a", "b"],
            "app-version": "1.0",
            "code-gen-image": {"func_adl": "image1", "uproot": "image2"},
        }
    )
    info = await servicex.get_servicex_info()
    assert isinstance(info, ServiceXInfo)
    assert info.capabilities == ["a", "b"]


@pytest.mark.asyncio
@patch("servicex.servicex_adapter.AsyncClient.get")
async def test_get_servicex_info_auth_error(mock_get, servicex):
    mock_get.return_value.status_code = 401
    with pytest.raises(AuthorizationError):
        await servicex.get_servicex_info()


@pytest.mark.asyncio
@patch("servicex.servicex_adapter.AsyncClient.get")
async def test_get_servicex_info_server_error(mock_get, servicex):
    mock_get.return_value.status_code = 500
    mock_get.return_value.json = MagicMock(return_value={"message": "oops"})
    with pytest.raises(RuntimeError) as e:
        await servicex.get_servicex_info()
    assert "ServiceX WebAPI Error during transformation submission: 500 - oops" in str(
        e.value
    )


@pytest.mark.asyncio
@patch("servicex.servicex_adapter.AsyncClient.get")
async def test_get_transformation_results_parsing(mock_get, servicex):
    servicex.get_servicex_capabilities = AsyncMock(
        return_value=["poll_local_transformation_results"]
    )
    msg_time = datetime.datetime(2025, 1, 1, 12, 0, 0, tzinfo=datetime.timezone.utc)
    mock_get.return_value = MagicMock()
    mock_get.return_value.status_code = 200
    mock_get.return_value.json = MagicMock(
        return_value={
            "results": [
                {
                    "file-path": "dir1/file.txt",
                    "s3-object-name": "dir1:file.txt",
                    "total-bytes": 100,
                    "created_at": msg_time.isoformat(),
                }
            ]
        }
    )
    res = await servicex.get_transformation_results("id123", None)
    assert len(res) == 1
    assert res[0].filename == "dir1:file.txt"
    assert res[0].created_at == msg_time


@pytest.mark.asyncio
@patch("servicex.servicex_adapter.AsyncClient.get")
async def test_get_transformation_results_empty(mock_get, servicex):
    servicex.get_servicex_capabilities = AsyncMock(
        return_value=["poll_local_transformation_results"]
    )
    mock_get.return_value.status_code = 200
    mock_get.return_value.json = MagicMock(return_value={"results": []})
    res = await servicex.get_transformation_results("id123", None)
    assert res == []<|MERGE_RESOLUTION|>--- conflicted
+++ resolved
@@ -98,16 +98,14 @@
 
 
 @pytest.mark.asyncio
-<<<<<<< HEAD
-@patch("servicex.servicex_adapter.AsyncClient.get")
-=======
->>>>>>> eb0ff9c6
+@patch("servicex.servicex_adapter.AsyncClient.get")
 @patch("servicex.servicex_adapter.AsyncClient.post")
 @patch("servicex.servicex_adapter.jwt.decode")
 async def test_get_transforms_wlcg_bearer_token(
     decode, post, http_get, servicex, transform_status_response
 ):
-<<<<<<< HEAD
+    post.return_value.json.return_value = {"access_token": "luckycharms"}
+    post.return_value.status_code = 401
     http_get.return_value.__aenter__.return_value.json.return_value = (
         transform_status_response
     )
@@ -117,10 +115,6 @@
         "access_token": "luckycharms"
     }
     post.return_value.__aenter__.return_value.status = 401
-=======
-    post.return_value.json.return_value = {"access_token": "luckycharms"}
-    post.return_value.status_code = 401
->>>>>>> eb0ff9c6
     token_file = tempfile.NamedTemporaryFile(mode="w+t", delete=False)
     token_file.write(
         """"
