# Copyright (c) 2022, IRIS-HEP
# All rights reserved.
#
# Redistribution and use in source and binary forms, with or without
# modification, are permitted provided that the following conditions are met:
#
# * Redistributions of source code must retain the above copyright notice, this
#   list of conditions and the following disclaimer.
#
# * Redistributions in binary form must reproduce the above copyright notice,
#   this list of conditions and the following disclaimer in the documentation
#   and/or other materials provided with the distribution.
#
# * Neither the name of the copyright holder nor the names of its
#   contributors may be used to endorse or promote products derived from
#   this software without specific prior written permission.
#
# THIS SOFTWARE IS PROVIDED BY THE COPYRIGHT HOLDERS AND CONTRIBUTORS "AS IS"
# AND ANY EXPRESS OR IMPLIED WARRANTIES, INCLUDING, BUT NOT LIMITED TO, THE
# IMPLIED WARRANTIES OF MERCHANTABILITY AND FITNESS FOR A PARTICULAR PURPOSE ARE
# DISCLAIMED. IN NO EVENT SHALL THE COPYRIGHT HOLDER OR CONTRIBUTORS BE LIABLE
# FOR ANY DIRECT, INDIRECT, INCIDENTAL, SPECIAL, EXEMPLARY, OR CONSEQUENTIAL
# DAMAGES (INCLUDING, BUT NOT LIMITED TO, PROCUREMENT OF SUBSTITUTE GOODS OR
# SERVICES; LOSS OF USE, DATA, OR PROFITS; OR BUSINESS INTERRUPTION) HOWEVER
# CAUSED AND ON ANY THEORY OF LIABILITY, WHETHER IN CONTRACT, STRICT LIABILITY,
# OR TORT (INCLUDING NEGLIGENCE OR OTHERWISE) ARISING IN ANY WAY OUT OF THE USE
# OF THIS SOFTWARE, EVEN IF ADVISED OF THE POSSIBILITY OF SUCH DAMAGE.
import os
import tempfile
import time
import datetime
from unittest.mock import patch, AsyncMock

import httpx
import pytest
from aiohttp import ContentTypeError
from pytest_asyncio import fixture

from servicex.models import TransformRequest, ResultDestination, ResultFormat
from servicex.servicex_adapter import ServiceXAdapter, AuthorizationError


@fixture
def servicex():
    return ServiceXAdapter("https://servicex.org")


def test_result_formats():
    """
    This test is just to make sure the enum string representations match the values
    expected by the service. Compare this to the json parser in
    servicex.resources.transformation.submit.SubmitTransformationRequest.make_api
    """
    assert ResultFormat.parquet == "parquet"
    assert ResultFormat.root_ttree == "root-file"


@pytest.mark.asyncio
@patch("servicex.servicex_adapter.RetryClient.get")
async def test_get_transforms(mock_get, servicex, transform_status_response):
    mock_get.return_value.__aenter__.return_value.json.return_value = (
        transform_status_response
    )
    mock_get.return_value.__aenter__.return_value.status = 200
    t = await servicex.get_transforms()
    assert len(t) == 1
    assert t[0].request_id == "b8c508d0-ccf2-4deb-a1f7-65c839eebabf"
    mock_get.assert_called_with(
        url="https://servicex.org/servicex/transformation", headers={}
    )


@pytest.mark.asyncio
@patch("servicex.servicex_adapter.RetryClient.get")
async def test_get_transforms_error(mock_get, servicex, transform_status_response):
    mock_get.return_value.__aenter__.return_value.json.return_value = {
        "message": "error_message"
    }
    mock_get.return_value.__aenter__.return_value.status = 500
    with pytest.raises(RuntimeError) as err:
        await servicex.get_transforms()
        assert (
            "ServiceX WebAPI Error during transformation submission: 500 - error_message"
            == str(err.value)
        )


@pytest.mark.asyncio
@patch("servicex.servicex_adapter.RetryClient.get")
async def test_get_transforms_auth_error(mock_get, servicex):
    with pytest.raises(AuthorizationError) as err:
        mock_get.return_value.__aenter__.return_value.status = 401
        await servicex.get_transforms()
        assert "Not authorized to access serviceX at" in str(err.value)


@pytest.mark.asyncio
@patch("servicex.servicex_adapter.jwt.decode")
async def test_get_transforms_wlcg_bearer_token(
    decode, servicex, transform_status_response
):
    token_file = tempfile.NamedTemporaryFile(mode="w+t", delete=False)
    token_file.write(
        """"
    eyJhbGciOiJIUzI1NiIsInR5cCI6IkpXVCJ9.eyJzdWIiOiIxMjM0NTY3ODkwIiwibmFtZSI6IkpvaG4gRG9lIiwiaWF0IjoxNTE2MjM5MDIyfQ.SflKxwRJSMeKKF2QT4fwpMeJf36POk6yJV_adQssw5c
    """
    )
    token_file.close()

    os.environ["BEARER_TOKEN_FILE"] = token_file.name

    # Try with an expired token
    with pytest.raises(AuthorizationError) as err:
        decode.return_value = {"exp": 0.0}
        await servicex.get_transforms()
        assert "ServiceX access token request rejected:" in str(err.value)

    os.remove(token_file.name)
    del os.environ["BEARER_TOKEN_FILE"]


@pytest.mark.asyncio
@patch("servicex.servicex_adapter.RetryClient.post")
@patch("servicex.servicex_adapter.RetryClient.get")
async def test_get_transforms_with_refresh(get, post, transform_status_response):
    servicex = ServiceXAdapter(url="https://servicex.org", refresh_token="refrescas")
    post.return_value.__aenter__.return_value.json.return_value = {
        "access_token": "luckycharms"
    }
    post.return_value.__aenter__.return_value.status = 200
    get.return_value.__aenter__.return_value.json.return_value = (
        transform_status_response
    )
    get.return_value.__aenter__.return_value.status = 200
    await servicex.get_transforms()

    post.assert_called_with(
        "https://servicex.org/token/refresh",
        headers={"Authorization": "Bearer refrescas"},
        json=None,
    )

    get.assert_called_with(
        url="https://servicex.org/servicex/transformation",
        headers={"Authorization": "Bearer luckycharms"},
    )


@patch("servicex.servicex_adapter.httpx.Client.get")
def test_get_codegens(get, servicex):
    get.return_value = httpx.Response(
        200, json={"uproot": "http://uproot-codegen", "xaod": "http://xaod-codegen"}
    )
    c = servicex.get_code_generators()
    assert len(c) == 2
    assert c["uproot"] == "http://uproot-codegen"


@patch("servicex.servicex_adapter.httpx.Client.get")
def test_get_codegens_error(get, servicex):
    get.return_value = httpx.Response(403)
    with pytest.raises(AuthorizationError) as err:
        servicex.get_code_generators()
        assert "Not authorized to access serviceX at" in str(err.value)


@fixture
def dataset():
    return {
        "id": 123,
        "name": "rucio://user.mtost:user.mtost.700349.Sh.DAOD_PHYS.e8351_s3681_r13144_r13146_p6026.Jul13_less_jet_and_new_GN?files=7",  # NOQA: E501
        "did_finder": "rucio",
        "n_files": 7,
        "size": 1359895862,
        "events": 0,
        "last_used": "2024-11-12T01:59:19.161655Z",
        "last_updated": "1969-12-31T18:00:00.000000Z",
        "lookup_status": "complete",
        "is_stale": False,
        "files": [
            {
                "id": 12,
                "adler32": "62c594d4",
                "file_size": 34831129,
                "file_events": 0,
                "paths": "https://xenia.nevis.columbia.edu:1094/atlas/dq2/rucio/user/mtost/06/a1/user.mtost.40294033._000002.less_jet_and_new_GN.root",  # NOQA: E501
            }
        ],
    }


@pytest.mark.asyncio
@patch("servicex.servicex_adapter.ClientSession.get")
async def test_get_datasets(get, servicex, dataset):
    get.return_value.__aenter__.return_value.json.return_value = {"datasets": [dataset]}
    get.return_value.__aenter__.return_value.status = 200

    c = await servicex.get_datasets()
    assert len(c) == 1
    assert c[0].id == 123
    get.assert_called_with(
        url="https://servicex.org/servicex/datasets", params={}, headers={}
    )


@pytest.mark.asyncio
@patch("servicex.servicex_adapter.ClientSession.get")
async def test_get_datasets_show_deleted(get, servicex, dataset):
    get.return_value.__aenter__.return_value.json.return_value = {"datasets": [dataset]}
    get.return_value.__aenter__.return_value.status = 200
    c = await servicex.get_datasets(show_deleted=True)
    assert len(c) == 1
    assert c[0].id == 123
    get.assert_called_with(
        url="https://servicex.org/servicex/datasets",
        params={"show-deleted": True},
        headers={},
    )


@pytest.mark.asyncio
@patch("servicex.servicex_adapter.ClientSession.get")
async def test_get_datasets_auth_error(get, servicex):
    get.return_value.__aenter__.return_value.status = 403
    with pytest.raises(AuthorizationError) as err:
        await servicex.get_datasets()
    assert "Not authorized to access serviceX at" in str(err.value)


@pytest.mark.asyncio
@patch("servicex.servicex_adapter.ClientSession.get")
async def test_get_dataset(get, servicex, dataset):
    get.return_value.__aenter__.return_value.json.return_value = dataset
    get.return_value.__aenter__.return_value.status = 200
    c = await servicex.get_dataset(123)
    assert c
    assert c.id == 123


@pytest.mark.asyncio
@patch("servicex.servicex_adapter.ClientSession.get")
async def test_get_dataset_errors(get, servicex, dataset):
    get.return_value.__aenter__.return_value.status = 403
    with pytest.raises(AuthorizationError) as err:
        await servicex.get_dataset(123)
    assert "Not authorized to access serviceX at" in str(err.value)

    get.return_value.__aenter__.return_value.status = 404
    with pytest.raises(ValueError) as err:
        await servicex.get_dataset(123)
    assert "Dataset 123 not found" in str(err.value)

    get.return_value.__aenter__.return_value.json.side_effect = ContentTypeError(
        None, None
    )
    get.return_value.__aenter__.return_value.text.return_value = "error_message"
    get.return_value.__aenter__.return_value.status = 500
    with pytest.raises(RuntimeError) as err:
        await servicex.get_dataset(123)
    assert "Failed to get dataset 123 - error_message" in str(err.value)


@pytest.mark.asyncio
@patch("servicex.servicex_adapter.ClientSession.delete")
async def test_delete_dataset(delete, servicex):
    delete.return_value.__aenter__.return_value.json.return_value = {
        "dataset-id": 123,
        "stale": True,
    }
    delete.return_value.__aenter__.return_value.status = 200

    r = await servicex.delete_dataset(123)
    delete.assert_called_with(
        url="https://servicex.org/servicex/datasets/123", headers={}
    )
    assert r


@pytest.mark.asyncio
@patch("servicex.servicex_adapter.ClientSession.delete")
async def test_delete_dataset_errors(delete, servicex):
    delete.return_value.__aenter__.return_value.status = 403
    with pytest.raises(AuthorizationError) as err:
        await servicex.delete_dataset(123)
    assert "Not authorized to access serviceX at" in str(err.value)

    delete.return_value.__aenter__.return_value.status = 404
    with pytest.raises(ValueError) as err:
        await servicex.delete_dataset(123)
    assert "Dataset 123 not found" in str(err.value)

    delete.return_value.__aenter__.return_value.json.side_effect = ContentTypeError(
        None, None
    )
    delete.return_value.__aenter__.return_value.text.return_value = "error_message"
    delete.return_value.__aenter__.return_value.status = 500
    with pytest.raises(RuntimeError) as err:
        await servicex.delete_dataset(123)
    assert "Failed to delete dataset 123 - error_message" in str(err.value)


@pytest.mark.asyncio
@patch("servicex.servicex_adapter.ClientSession.delete")
async def test_delete_transform(delete, servicex):
    delete.return_value.__aenter__.return_value.status = 200
    await servicex.delete_transform("123-45-6789")
    delete.assert_called_with(
        url="https://servicex.org/servicex/transformation/123-45-6789", headers={}
    )


@pytest.mark.asyncio
@patch("servicex.servicex_adapter.ClientSession.delete")
async def test_delete_transform_errors(delete, servicex):
    delete.return_value.__aenter__.return_value.status = 403
    with pytest.raises(AuthorizationError) as err:
        await servicex.delete_transform("123-45-6789")
    assert "Not authorized to access serviceX at" in str(err.value)

    delete.return_value.__aenter__.return_value.status = 404
    with pytest.raises(ValueError) as err:
        await servicex.delete_transform("123-45-6789")
    assert "Transform 123-45-6789 not found" in str(err.value)

    delete.return_value.__aenter__.return_value.json.side_effect = ContentTypeError(
        None, None
    )
    delete.return_value.__aenter__.return_value.text.return_value = "error_message"
    delete.return_value.__aenter__.return_value.status = 500
    with pytest.raises(RuntimeError) as err:
        await servicex.delete_transform("123-45-6789")
    assert "Failed to delete transform 123-45-6789 - error_message" in str(err.value)


@pytest.mark.asyncio
@patch("servicex.servicex_adapter.ClientSession.get")
async def test_cancel_transform(get, servicex):
    get.return_value.__aenter__.return_value.json.return_value = {
        "message": "Canceled transformation request 123"
    }
    get.return_value.__aenter__.return_value.status = 200

    await servicex.cancel_transform(123)
    get.assert_called_with(
        url="https://servicex.org/servicex/transformation/123/cancel", headers={}
    )


@pytest.mark.asyncio
@patch("servicex.servicex_adapter.ClientSession.get")
async def test_cancel_transform_errors(get, servicex):
    get.return_value.__aenter__.return_value.status = 403
    with pytest.raises(AuthorizationError) as err:
        await servicex.cancel_transform(123)
    assert "Not authorized to access serviceX at" in str(err.value)

    get.return_value.__aenter__.return_value.status = 404
    with pytest.raises(ValueError) as err:
        await servicex.cancel_transform(123)
    assert "Transform 123 not found" in str(err.value)

    get.return_value.__aenter__.return_value.json.side_effect = ContentTypeError(
        None, None
    )
    get.return_value.__aenter__.return_value.text.return_value = "error_message"
    get.return_value.__aenter__.return_value.status = 500
    with pytest.raises(RuntimeError) as err:
        await servicex.cancel_transform(123)
    assert "Failed to cancel transform 123 - error_message" in str(err.value)


@pytest.mark.asyncio
@patch("servicex.servicex_adapter.RetryClient.post")
async def test_submit(post, servicex):
    post.return_value.__aenter__.return_value.json.return_value = {
        "request_id": "123-456-789"
    }
    post.return_value.__aenter__.return_value.status = 200
    request = TransformRequest(
        title="Test submission",
        did="rucio://foo.bar",
        selection="(call EventDataset)",
        codegen="uproot",
        result_destination=ResultDestination.object_store,
        result_format=ResultFormat.parquet,
    )
    result = await servicex.submit_transform(request)
    assert result == "123-456-789"


@pytest.mark.asyncio
@patch("servicex.servicex_adapter.RetryClient.post")
async def test_submit_errors(post, servicex):
    post.return_value.__aenter__.return_value.status = 401
    request = TransformRequest(
        title="Test submission",
        did="rucio://foo.bar",
        selection="(call EventDataset)",
        codegen="uproot",
        result_destination=ResultDestination.object_store,
        result_format=ResultFormat.parquet,
    )
    with pytest.raises(AuthorizationError) as err:
        await servicex.submit_transform(request)
    assert "Not authorized to access serviceX at" in str(err.value)

    post.return_value.__aenter__.return_value.json.side_effect = ContentTypeError(
        None, None
    )
    post.return_value.__aenter__.return_value.text.return_value = "error_message"
    post.return_value.__aenter__.return_value.status = 500
    with pytest.raises(RuntimeError) as err:
        await servicex.submit_transform(request)
    assert (
        "ServiceX WebAPI Error during transformation submission: 500 - error_message"
        == str(err.value)
    )

    post.return_value.__aenter__.return_value.json.reset_mock()
    post.return_value.__aenter__.return_value.json.return_value = {
        "message": "error_message"
    }
    post.return_value.__aenter__.return_value.status = 400
    with pytest.raises(ValueError) as err:
        await servicex.submit_transform(request)
    assert "Invalid transform request: error_message" == str(err.value)

    post.return_value.__aenter__.return_value.json.return_value = {
        "message": "error_message"
    }
    post.return_value.__aenter__.return_value.status = 410
    with pytest.raises(RuntimeError) as err:
        await servicex.submit_transform(request)
    assert (
        "ServiceX WebAPI Error during transformation submission: 410 - error_message"
        == str(err.value)
    )


@pytest.mark.asyncio
@patch("servicex.servicex_adapter.RetryClient.get")
async def test_get_transform_status(get, servicex, transform_status_response):
    get.return_value.__aenter__.return_value.json.return_value = (
        transform_status_response["requests"][0]
    )  # NOQA: E501
    get.return_value.__aenter__.return_value.status = 200
    result = await servicex.get_transform_status("b8c508d0-ccf2-4deb-a1f7-65c839eebabf")
    assert result.request_id == "b8c508d0-ccf2-4deb-a1f7-65c839eebabf"


@pytest.mark.asyncio
@patch("servicex.servicex_adapter.RetryClient.get")
async def test_get_transform_status_errors(get, servicex):
    with pytest.raises(AuthorizationError) as err:
        get.return_value.__aenter__.return_value.status = 401
        await servicex.get_transform_status("b8c508d0-ccf2-4deb-a1f7-65c839eebabf")
    assert "Not authorized to access serviceX at " in str(err.value)

    with pytest.raises(ValueError) as err:
        get.return_value.__aenter__.return_value.status = 404
        await servicex.get_transform_status("b8c508d0-ccf2-4deb-a1f7-65c839eebabf")
    assert "Transform ID b8c508d0-ccf2-4deb-a1f7-65c839eebabf not found" == str(
        err.value
    )

    with pytest.raises(RuntimeError) as err:
        get.return_value.__aenter__.return_value.status = 500

        async def patch_json():
            return {"message": "fifteen"}

        get.return_value.__aenter__.return_value.json = patch_json
        await servicex.get_transform_status("b8c508d0-ccf2-4deb-a1f7-65c839eebabf")
    assert "ServiceX WebAPI Error during transformation" in str(err.value)


@pytest.mark.asyncio
@patch("servicex.servicex_adapter.TransformStatus", side_effect=RuntimeError)
@patch("servicex.servicex_adapter.RetryClient.get")
async def test_get_tranform_status_retry_error(
    get, mock_transform_status, servicex, transform_status_response
):
    with pytest.raises(RuntimeError) as err:
        get.return_value.__aenter__.return_value.json.return_value = (
            transform_status_response["requests"][0]
        )  # NOQA: E501
        get.return_value.__aenter__.return_value.status = 200
        await servicex.get_transform_status("b8c508d0-ccf2-4deb-a1f7-65c839eebabf")
    assert "ServiceX WebAPI Error while getting transform status:" in str(err.value)


@pytest.mark.asyncio
async def test_get_authorization(servicex):
    servicex.token = "token"
    servicex.refresh_token = "refresh"
    with patch("google.auth.jwt.decode", return_value={"exp": time.time() + 90}):
        r = await servicex._get_authorization()
        assert r.get("Authorization") == "Bearer token"

    with patch(
        "servicex.servicex_adapter.ServiceXAdapter._get_token", return_value="token"
    ) as get_token:
        with patch("google.auth.jwt.decode", return_value={"exp": time.time() - 90}):
            r = await servicex._get_authorization()
            get_token.assert_called_once()


@pytest.mark.asyncio
@patch("servicex.servicex_adapter.ClientSession.get")
async def test_get_transformation_results_success(get, servicex):
    get.return_value.__aenter__.return_value.status = 200
    get.return_value.__aenter__.return_value.json = AsyncMock(
        return_value={
            "results": [
<<<<<<< HEAD
                {"file-path": "file1.txt", "created_at":
                    datetime.datetime.now(datetime.timezone.utc).isoformat()},
                {"file-path": "file2.txt", "created_at":
                    datetime.datetime.now(datetime.timezone.utc).isoformat()},
=======
                {
                    "file-path": "file1.txt",
                    "created_at": datetime.datetime.now(
                        datetime.timezone.utc
                    ).isoformat(),
                },
                {
                    "file-path": "file2.txt",
                    "created_at": datetime.datetime.now(
                        datetime.timezone.utc
                    ).isoformat(),
                },
>>>>>>> 8e952eb8
            ]
        }
    )

    print(get)

    request_id = "123-45-6789"
    now = datetime.datetime.now(datetime.timezone.utc)
    await servicex.get_transformation_results(request_id, now)

    get.assert_called_with(
        url=f"https://servicex.org/servicex/transformation/{request_id}/results",
        headers={},
        params={
            "later_than": now.isoformat(),
        },
    )


@pytest.mark.asyncio
@patch("servicex.servicex_adapter.ClientSession.get")
async def test_get_transformation_results_not_found(
    get_transformation_results, servicex
):
    get_transformation_results.return_value.__aenter__.return_value.status = 404
    request_id = "123-45-6789"
    now = datetime.datetime.now(datetime.timezone.utc)

    with pytest.raises(ValueError):
        await servicex.get_transformation_results(request_id, now)

    get_transformation_results.assert_called_with(
        url=f"https://servicex.org/servicex/transformation/{request_id}/results",
        headers={},
        params={
            "later_than": now.isoformat(),
        },
    )


@pytest.mark.asyncio
@patch("servicex.servicex_adapter.ClientSession.get")
async def test_get_transformation_results_not_authorized(
    get_transformation_results, servicex
):
    get_transformation_results.return_value.__aenter__.return_value.status = 403
    request_id = "123-45-6789"
    now = datetime.datetime.now(datetime.timezone.utc)

    with pytest.raises(AuthorizationError):
        await servicex.get_transformation_results(request_id, now)

    get_transformation_results.assert_called_with(
        url=f"https://servicex.org/servicex/transformation/{request_id}/results",
        headers={},
        params={
            "later_than": now.isoformat(),
        },
    )


@pytest.mark.asyncio
@patch("servicex.servicex_adapter.ClientSession.get")
async def test_get_transformation_results_server_error(
    get_transformation_results, servicex
):
    get_transformation_results.return_value.__aenter__.return_value.status = 500
    request_id = "123-45-6789"
    now = datetime.datetime.now(datetime.timezone.utc)

    with pytest.raises(RuntimeError):
        await servicex.get_transformation_results(request_id, now)

    get_transformation_results.assert_called_with(
        url=f"https://servicex.org/servicex/transformation/{request_id}/results",
        headers={},
        params={
            "later_than": now.isoformat(),
        },
    )<|MERGE_RESOLUTION|>--- conflicted
+++ resolved
@@ -29,6 +29,7 @@
 import tempfile
 import time
 import datetime
+from unittest import result
 from unittest.mock import patch, AsyncMock
 
 import httpx
@@ -512,12 +513,6 @@
     get.return_value.__aenter__.return_value.json = AsyncMock(
         return_value={
             "results": [
-<<<<<<< HEAD
-                {"file-path": "file1.txt", "created_at":
-                    datetime.datetime.now(datetime.timezone.utc).isoformat()},
-                {"file-path": "file2.txt", "created_at":
-                    datetime.datetime.now(datetime.timezone.utc).isoformat()},
-=======
                 {
                     "file-path": "file1.txt",
                     "created_at": datetime.datetime.now(
@@ -530,7 +525,6 @@
                         datetime.timezone.utc
                     ).isoformat(),
                 },
->>>>>>> 8e952eb8
             ]
         }
     )
