import asyncio
from pathlib import Path

from confuse.core import Configuration
from servicex.servicex_config import ServiceXConfigAdaptor
from servicex.data_conversions import DataConverterAdaptor
from typing import Optional

import pandas as pd
import pytest

import servicex as fe
from servicex.minio_adaptor import MinioAdaptorFactory
from servicex.utils import (
    ServiceXException, ServiceXFatalTransformException,
    ServiceXUnknownRequestID, log_adaptor)

from .conftest import (MockMinioAdaptor, MockServiceXAdaptor,  # NOQA
                       build_cache_mock)


def clean_fname(fname: str):
    'No matter the string given, make it an acceptable filename'
    return fname.replace('*', '_') \
                .replace(';', '_') \
                .replace(':', '_')


def test_default_ctor(mocker):
    '''Test the default ctor. This requires that a .servicex file be present to work,
    so we are going to dummy it out.
    '''
    config = mocker.MagicMock(spec=ServiceXConfigAdaptor)
    config.settings = Configuration('servicex', 'servicex')
    config.get_servicex_adaptor_config.return_value = ('http://no-way.dude', 'j@yaol.com',
                                                       'no_spoon_there_is')

    fe.ServiceXDataset('localds://dude', "uproot-ftw", config_adaptor=config)

    config.get_servicex_adaptor_config.assert_called_with('uproot-ftw')
    config.get_default_returned_datatype.assert_called_with('uproot-ftw')


def test_default_ctor_no_type(mocker):
    '''Test the default ctor. This requires that a .servicex file be present to work,
    so we are going to dummy it out.
    '''
    config = mocker.MagicMock(spec=ServiceXConfigAdaptor)
    config.settings = Configuration('servicex', 'servicex')
    config.get_servicex_adaptor_config.return_value = ('http://no-way.dude', 'j@yaol.com',
                                                       'no_spoon_there_is')
<<<<<<< HEAD

    fe.ServiceXDataset('localds://dude', config_adaptor=config)

=======

    fe.ServiceXDataset('localds://dude', config_adaptor=config)

>>>>>>> ce602b1e
    config.get_servicex_adaptor_config.assert_called_with(None)
    config.get_default_returned_datatype.assert_called_with(None)


@pytest.mark.asyncio
async def test_good_run_root_files(mocker):
    'Get a root file with a single file'
    mock_cache = build_cache_mock(mocker, data_file_return="/foo/bar.root")
    mock_servicex_adaptor = MockServiceXAdaptor(mocker, "123-456")
    mock_minio_adaptor = MockMinioAdaptor(mocker, files=['one_minio_entry'])
    mock_logger = mocker.MagicMock(spec=log_adaptor)
    data_adaptor = mocker.MagicMock(spec=DataConverterAdaptor)

    ds = fe.ServiceXDataset('localds://mc16_tev:13',
                            servicex_adaptor=mock_servicex_adaptor,  # type: ignore
                            minio_adaptor=mock_minio_adaptor,  # type: ignore
                            cache_adaptor=mock_cache,
                            local_log=mock_logger,
                            data_convert_adaptor=data_adaptor)
    r = await ds.get_data_rootfiles_async('(valid qastle string)')

    mock_minio_adaptor.mock_download_file.assert_called_with(
        "123-456",
        "one_minio_entry",
        "/foo/bar.root")

    assert len(r) == 1
    assert r[0] == '/foo/bar.root'


@pytest.mark.asyncio
async def test_skipped_file(mocker):
    '''
    ServiceX should throw if a file is marked as "skipped".
    '''
    mock_cache = build_cache_mock(mocker)
    mock_logger = mocker.MagicMock(spec=log_adaptor)
    mock_transform_status = mocker.Mock(return_value=(0, 1, 1))
    mock_servicex_adaptor = MockServiceXAdaptor(mocker, "123-456", mock_transform_status)
    mock_minio_adaptor = MockMinioAdaptor(mocker, files=['one_minio_entry', 'two_minio_entry'])
    data_adaptor = mocker.MagicMock(spec=DataConverterAdaptor)

    with pytest.raises(fe.ServiceXException) as e:
        ds = fe.ServiceXDataset('http://one-ds',
                                servicex_adaptor=mock_servicex_adaptor,  # type: ignore
                                minio_adaptor=mock_minio_adaptor,  # type: ignore
                                cache_adaptor=mock_cache,
                                data_convert_adaptor=data_adaptor,
                                local_log=mock_logger)
        ds.get_data_rootfiles('(valid qastle string)')

    assert "Failed to transform" in str(e.value)


def test_good_run_root_files_no_async(mocker):
    'Make sure the non-async version works'
    mock_cache = build_cache_mock(mocker, data_file_return="/foo/bar.root")
    mock_logger = mocker.MagicMock(spec=log_adaptor)
    mock_servicex_adaptor = MockServiceXAdaptor(mocker, "123-456")
    mock_minio_adaptor = MockMinioAdaptor(mocker, files=['one_minio_entry', 'two_minio_entry'])
    data_adaptor = mocker.MagicMock(spec=DataConverterAdaptor)

    ds = fe.ServiceXDataset('localds://mc16_tev:13',
                            servicex_adaptor=mock_servicex_adaptor,  # type: ignore
                            minio_adaptor=mock_minio_adaptor,  # type: ignore
                            data_convert_adaptor=data_adaptor,
                            cache_adaptor=mock_cache,
                            local_log=mock_logger)

    r = ds.get_data_rootfiles('(valid qastle string)')
    assert len(r) == 2
    assert r[0] == '/foo/bar.root'


@pytest.mark.asyncio
async def test_good_run_root_files_pause(mocker, short_status_poll_time):
    'Get a root file with a single file'
    mock_cache = build_cache_mock(mocker)
    mock_logger = mocker.MagicMock(spec=log_adaptor)
    mock_transform_status = mocker.Mock(side_effect=[(1, 0, 0), (0, 1, 0)])
    mock_servicex_adaptor = MockServiceXAdaptor(mocker, "123-456", mock_transform_status)
    mock_minio_adaptor = MockMinioAdaptor(mocker, files=['one_minio_entry'])
    data_adaptor = mocker.MagicMock(spec=DataConverterAdaptor)

    ds = fe.ServiceXDataset('localds://mc16_tev:13',
                            servicex_adaptor=mock_servicex_adaptor,  # type: ignore
                            minio_adaptor=mock_minio_adaptor,  # type: ignore
                            cache_adaptor=mock_cache,
                            data_convert_adaptor=data_adaptor,
                            local_log=mock_logger)
    r = await ds.get_data_rootfiles_async('(valid qastle string)')
    assert len(r) == 1
    assert len(mock_servicex_adaptor.transform_status.mock_calls) == 2


@pytest.mark.asyncio
async def test_good_run_files_back_4_order_1(mocker):
    'Simple run with expected results'
    mock_cache = build_cache_mock(mocker)
    mock_logger = mocker.MagicMock(spec=log_adaptor)
    mock_servicex_adaptor = MockServiceXAdaptor(mocker, "123-456")
    mock_minio_adaptor = MockMinioAdaptor(mocker, files=['one_minio_entry', 'two_minio_entry',
                                                         'three_minio_entry',
                                                         'four_minio_entry'])
    data_adaptor = mocker.MagicMock(spec=DataConverterAdaptor)

    ds = fe.ServiceXDataset('localds://mc16_tev:13',
                            servicex_adaptor=mock_servicex_adaptor,  # type: ignore
                            minio_adaptor=mock_minio_adaptor,  # type: ignore
                            data_convert_adaptor=data_adaptor,
                            cache_adaptor=mock_cache,
                            local_log=mock_logger)
    r = await ds.get_data_rootfiles_async('(valid qastle string)')
    assert isinstance(r, list)
    assert len(r) == 4
    s_r = sorted([f.name for f in r])
    assert [f.name for f in r] == s_r


@pytest.mark.asyncio
async def test_good_run_files_back_4_order_2(mocker):
    'Simple run with expected results'
    mock_cache = build_cache_mock(mocker)
    mock_logger = mocker.MagicMock(spec=log_adaptor)
    mock_servicex_adaptor = MockServiceXAdaptor(mocker, "123-456")
    mock_minio_adaptor = MockMinioAdaptor(mocker, files=['four_minio_entry', 'three_minio_entry',
                                                         'two_minio_entry',
                                                         'one_minio_entry'])
    data_adaptor = mocker.MagicMock(spec=DataConverterAdaptor)

    ds = fe.ServiceXDataset('localds://mc16_tev:13',
                            servicex_adaptor=mock_servicex_adaptor,  # type: ignore
                            minio_adaptor=mock_minio_adaptor,  # type: ignore
                            cache_adaptor=mock_cache,
                            data_convert_adaptor=data_adaptor,
                            local_log=mock_logger)
    r = await ds.get_data_rootfiles_async('(valid qastle string)')
    assert isinstance(r, list)
    assert len(r) == 4
    s_r = sorted([f.name for f in r])
    assert [f.name for f in r] == s_r


@pytest.mark.asyncio
async def test_good_run_files_back_4_unordered(mocker):
    'Simple run; should return alphabetized list'
    mock_cache = build_cache_mock(mocker)
    mock_logger = mocker.MagicMock(spec=log_adaptor)
    mock_servicex_adaptor = MockServiceXAdaptor(mocker, "123-456")
    mock_minio_adaptor = MockMinioAdaptor(mocker, files=['one_minio_entry', 'two_minio_entry',
                                                         'three_minio_entry',
                                                         'four_minio_entry'])
    data_adaptor = mocker.MagicMock(spec=DataConverterAdaptor)

    ds = fe.ServiceXDataset('localds://mc16_tev:13',
                            servicex_adaptor=mock_servicex_adaptor,  # type: ignore
                            minio_adaptor=mock_minio_adaptor,  # type: ignore
                            cache_adaptor=mock_cache,
                            data_convert_adaptor=data_adaptor,
                            local_log=mock_logger)
    r = await ds.get_data_rootfiles_async('(valid qastle string)')
    assert isinstance(r, list)
    assert len(r) == 4
    assert r[0] == Path('/tmp/servicex-testing/123-456/four_minio_entry')
    assert r[1] == Path('/tmp/servicex-testing/123-456/one_minio_entry')
    assert r[2] == Path('/tmp/servicex-testing/123-456/three_minio_entry')
    assert r[3] == Path('/tmp/servicex-testing/123-456/two_minio_entry')


@pytest.mark.asyncio
async def test_good_download_files_parquet(mocker, short_status_poll_time):
    'Simple run with expected results'
    mock_cache = build_cache_mock(mocker)
    mock_logger = mocker.MagicMock(spec=log_adaptor)
    mock_transform_status = mocker.Mock(side_effect=[(1, 0, 0), (0, 1, 0)])
    mock_servicex_adaptor = MockServiceXAdaptor(mocker, "123-456", mock_transform_status)
    mock_minio_adaptor = MockMinioAdaptor(mocker, files=['one_minio_entry'])
    data_adaptor = mocker.MagicMock(spec=DataConverterAdaptor)

    ds = fe.ServiceXDataset('localds://mc16_tev:13',
                            servicex_adaptor=mock_servicex_adaptor,  # type: ignore
                            minio_adaptor=mock_minio_adaptor,  # type: ignore
                            cache_adaptor=mock_cache,
                            data_convert_adaptor=data_adaptor,
                            local_log=mock_logger)
    r = await ds.get_data_parquet_async('(valid qastle string)')
    assert isinstance(r, list)
    assert len(r) == 1
    assert r[0] == Path('/tmp/servicex-testing/123-456/one_minio_entry')
    assert len(mock_servicex_adaptor.transform_status.mock_calls) == 2


@pytest.mark.asyncio
async def test_good_run_single_ds_1file_pandas(mocker, good_pandas_file_data):
    'Simple run with expected results'
    mock_cache = build_cache_mock(mocker)
    mock_logger = mocker.MagicMock(spec=log_adaptor)
    mock_servicex_adaptor = MockServiceXAdaptor(mocker, "123-456")
    mock_minio_adaptor = MockMinioAdaptor(mocker, files=['one_minio_entry'])

    ds = fe.ServiceXDataset('localds://mc16_tev:13',
                            servicex_adaptor=mock_servicex_adaptor,  # type: ignore
                            minio_adaptor=mock_minio_adaptor,  # type: ignore
                            cache_adaptor=mock_cache,
                            data_convert_adaptor=good_pandas_file_data,
                            local_log=mock_logger)
    r = await ds.get_data_pandas_df_async('(valid qastle string)')
    assert isinstance(r, pd.DataFrame)
    assert len(r) == 6

    good_pandas_file_data.combine_pandas.assert_called_once()
    good_pandas_file_data.convert_to_pandas.assert_called_once()
    assert len(good_pandas_file_data.combine_pandas.call_args[0][0]) == 1


@pytest.mark.asyncio
async def test_good_run_single_ds_1file_awkward(mocker, good_awkward_file_data):
    'Simple run with expected results'
    mock_cache = build_cache_mock(mocker)
    mock_logger = mocker.MagicMock(spec=log_adaptor)
    mock_servicex_adaptor = MockServiceXAdaptor(mocker, "123-456")
    mock_minio_adaptor = MockMinioAdaptor(mocker, files=['one_minio_entry'])

    ds = fe.ServiceXDataset('localds://mc16_tev:13',
                            servicex_adaptor=mock_servicex_adaptor,  # type: ignore
                            minio_adaptor=mock_minio_adaptor,  # type: ignore
                            cache_adaptor=mock_cache,
                            data_convert_adaptor=good_awkward_file_data,
                            local_log=mock_logger)
    r = await ds.get_data_awkward_async('(valid qastle string)')
    assert isinstance(r, dict)
    assert len(r) == 1
    assert 'JetPt' in r
    assert len(r['JetPt']) == 6

    good_awkward_file_data.combine_awkward.assert_called_once()
    good_awkward_file_data.convert_to_awkward.assert_called_once()
    assert len(good_awkward_file_data.combine_awkward.call_args[0][0]) == 1


@pytest.mark.asyncio
async def test_good_run_single_ds_2file_pandas(mocker, good_pandas_file_data):
    'Simple run with expected results'
    mock_cache = build_cache_mock(mocker)
    mock_logger = mocker.MagicMock(spec=log_adaptor)
    mock_servicex_adaptor = MockServiceXAdaptor(mocker, "123-456")
    mock_minio_adaptor = MockMinioAdaptor(mocker, files=['one_minio_entry', 'two_minio_entry'])

    ds = fe.ServiceXDataset('localds://mc16_tev:13',
                            servicex_adaptor=mock_servicex_adaptor,  # type: ignore
                            minio_adaptor=mock_minio_adaptor,  # type: ignore
                            cache_adaptor=mock_cache,
                            data_convert_adaptor=good_pandas_file_data,
                            local_log=mock_logger)
    await ds.get_data_pandas_df_async('(valid qastle string)')
    good_pandas_file_data.combine_pandas.assert_called_once()
    assert len(good_pandas_file_data.combine_pandas.call_args[0][0]) == 2


@pytest.mark.asyncio
async def test_good_run_single_ds_2file_awkward(mocker, good_awkward_file_data):
    'Simple run with expected results'
    mock_cache = build_cache_mock(mocker)
    mock_logger = mocker.MagicMock(spec=log_adaptor)
    mock_servicex_adaptor = MockServiceXAdaptor(mocker, "123-456")
    mock_minio_adaptor = MockMinioAdaptor(mocker, files=['one_minio_entry', 'two_minio_entry'])

    ds = fe.ServiceXDataset('localds://mc16_tev:13',
                            servicex_adaptor=mock_servicex_adaptor,  # type: ignore
                            minio_adaptor=mock_minio_adaptor,  # type: ignore
                            cache_adaptor=mock_cache,
                            data_convert_adaptor=good_awkward_file_data,
                            local_log=mock_logger)
    await ds.get_data_awkward_async('(valid qastle string)')
    assert len(good_awkward_file_data.combine_awkward.call_args[0][0]) == 2


@pytest.mark.asyncio
async def test_status_exception(mocker):
    'Make sure status error - like transform not found - is reported all the way to the top'
    mock_cache = build_cache_mock(mocker)
    mock_logger = mocker.MagicMock(spec=log_adaptor)
    mock_servicex_adaptor = \
        MockServiceXAdaptor(
            mocker, '123-456',
            mock_transform_status=mocker.MagicMock(side_effect=fe.ServiceXException('bad attempt'))
        )
    mock_minio_adaptor = MockMinioAdaptor(mocker, files=[])
    data_adaptor = mocker.MagicMock(spec=DataConverterAdaptor)

    ds = fe.ServiceXDataset('localds://mc16_tev:13',
                            servicex_adaptor=mock_servicex_adaptor,  # type: ignore
                            minio_adaptor=mock_minio_adaptor,  # type: ignore
                            cache_adaptor=mock_cache,
                            data_convert_adaptor=data_adaptor,
                            local_log=mock_logger)
    with pytest.raises(fe.ServiceXException) as e:
        await ds.get_data_awkward_async('(valid qastle string)')
    assert "attempt" in str(e.value)


@pytest.mark.asyncio
async def test_image_spec(mocker, good_awkward_file_data):
    mock_cache = build_cache_mock(mocker)
    mock_logger = mocker.MagicMock(spec=log_adaptor)
    mock_servicex_adaptor = MockServiceXAdaptor(mocker, "123-456")
    mock_minio_adaptor = MockMinioAdaptor(mocker, files=['one_minio_entry'])

    ds = fe.ServiceXDataset('localds://mc16_tev:13',
                            servicex_adaptor=mock_servicex_adaptor,  # type: ignore
                            minio_adaptor=mock_minio_adaptor,  # type: ignore
                            cache_adaptor=mock_cache,
                            local_log=mock_logger,
                            data_convert_adaptor=good_awkward_file_data,
                            image='fork-it-over:latest')
    await ds.get_data_rootfiles_async('(valid qastle string)')

    called = mock_servicex_adaptor.query_json
    assert called['image'] == 'fork-it-over:latest'


@pytest.mark.asyncio
async def test_max_workers_spec(mocker, good_awkward_file_data):
    mock_cache = build_cache_mock(mocker)
    mock_logger = mocker.MagicMock(spec=log_adaptor)
    mock_servicex_adaptor = MockServiceXAdaptor(mocker, "123-456")
    mock_minio_adaptor = MockMinioAdaptor(mocker, files=['one_minio_entry'])
    data_adaptor = mocker.MagicMock(spec=DataConverterAdaptor)

    ds = fe.ServiceXDataset('localds://mc16_tev:13',
                            servicex_adaptor=mock_servicex_adaptor,  # type: ignore
                            minio_adaptor=mock_minio_adaptor,  # type: ignore
                            cache_adaptor=mock_cache,
                            data_convert_adaptor=data_adaptor,
                            local_log=mock_logger,
                            max_workers=50)
    await ds.get_data_rootfiles_async('(valid qastle string)')

    called = mock_servicex_adaptor.query_json
    assert called['workers'] == '50'


@pytest.mark.asyncio
@pytest.mark.parametrize("n_ds, n_query", [(1, 4), (4, 1), (1, 100), (100, 1), (4, 4), (20, 20)])
async def test_nqueries_on_n_ds(n_ds: int, n_query: int, mocker):
    'Run some number of queries on some number of datasets'
    def create_ds_query(index: int):
        mock_cache = build_cache_mock(mocker)
        mock_logger = mocker.MagicMock(spec=log_adaptor)
        mock_servicex_adaptor = MockServiceXAdaptor(mocker, "123-456-{0}")
        mock_minio_adaptor = MockMinioAdaptor(mocker, files=[f'one_minio_entry_{index}'])
        data_adaptor = mocker.MagicMock(spec=DataConverterAdaptor)

        ds = fe.ServiceXDataset(f'localds://mc16_tev:13_{index}',
                                servicex_adaptor=mock_servicex_adaptor,  # type: ignore
                                minio_adaptor=mock_minio_adaptor,  # type:ignore
                                cache_adaptor=mock_cache,
                                data_convert_adaptor=data_adaptor,
                                local_log=mock_logger)
        return [ds.get_data_rootfiles_async(f'(valid qastle string {i})') for i in range(n_query)]

    all_results = [item for i in range(n_ds) for item in create_ds_query(i)]
    all_wait = await asyncio.gather(*all_results)

    # They are different queries, so they should come down in different files.
    count = 0
    s = set()
    for r in all_wait:
        for f in r:
            s.add(str(f))
            count += 1

    assert len(s) == count


def test_callback_good(mocker):
    'Simple run with expected results, but with the non-async version'
    mock_cache = build_cache_mock(mocker)
    mock_logger = mocker.MagicMock(spec=log_adaptor)
    mock_servicex_adaptor = MockServiceXAdaptor(mocker, "123-456")
    mock_minio_adaptor = MockMinioAdaptor(mocker, files=['one_minio_entry'])
    data_adaptor = mocker.MagicMock(spec=DataConverterAdaptor)

    f_total = None
    f_processed = None
    f_downloaded = None
    f_failed = None

    def check_in(total: Optional[int], processed: int, downloaded: int, failed: int):
        nonlocal f_total, f_processed, f_downloaded, f_failed
        f_total = total
        f_processed = processed
        f_downloaded = downloaded
        f_failed = failed

    ds = fe.ServiceXDataset('http://one-ds',
                            servicex_adaptor=mock_servicex_adaptor,  # type: ignore
                            minio_adaptor=mock_minio_adaptor,  # type: ignore
                            cache_adaptor=mock_cache,
                            data_convert_adaptor=data_adaptor,
                            local_log=mock_logger,
                            status_callback_factory=lambda ds: check_in)
    ds.get_data_rootfiles('(valid qastle string)')

    assert f_total == 1
    assert f_processed == 1
    assert f_downloaded == 1
    assert f_failed == 0


@pytest.mark.asyncio
async def test_callback_none(mocker):
    'Get a root file with a single file'
    mock_cache = build_cache_mock(mocker, data_file_return="/foo/bar.root")
    mock_logger = mocker.MagicMock(spec=log_adaptor)
    mock_servicex_adaptor = MockServiceXAdaptor(mocker, "123-456")
    mock_minio_adaptor = MockMinioAdaptor(mocker, files=['one_minio_entry'])
    data_adaptor = mocker.MagicMock(spec=DataConverterAdaptor)

    ds = fe.ServiceXDataset('localds://mc16_tev:13',
                            status_callback_factory=None,
                            servicex_adaptor=mock_servicex_adaptor,  # type: ignore
                            minio_adaptor=mock_minio_adaptor,  # type: ignore
                            cache_adaptor=mock_cache,
                            data_convert_adaptor=data_adaptor,
                            local_log=mock_logger)
    r = await ds.get_data_rootfiles_async('(valid qastle string)')

    mock_minio_adaptor.mock_download_file.assert_called_with(
        "123-456",
        "one_minio_entry",
        "/foo/bar.root")

    assert len(r) == 1
    assert r[0] == '/foo/bar.root'


@pytest.mark.asyncio
async def test_cache_query_even_with_status_update_failure(mocker, short_status_poll_time):
    '''
    1. Start a query.
    1. Get something back files
    1. Second status fails
    1. Make sure the query is marked in the cache (so that a lookup can occur next time)
    '''

    mock_cache = build_cache_mock(mocker)
    mock_logger = mocker.MagicMock(spec=log_adaptor)
    transform_status = mocker.MagicMock(side_effect=[(1, 1, 0), ServiceXException('boom')])
    mock_servicex_adaptor = MockServiceXAdaptor(mocker, "123-456",
                                                mock_transform_status=transform_status)
    mock_minio_adaptor = MockMinioAdaptor(mocker, files=['one_minio_entry'])
    data_adaptor = mocker.MagicMock(spec=DataConverterAdaptor)

    ds = fe.ServiceXDataset('http://one-ds',
                            servicex_adaptor=mock_servicex_adaptor,  # type: ignore
                            minio_adaptor=mock_minio_adaptor,  # type: ignore
                            data_convert_adaptor=data_adaptor,
                            cache_adaptor=mock_cache,
                            local_log=mock_logger)
    with pytest.raises(fe.ServiceXException):
        # Will fail with one file downloaded.
        await ds.get_data_rootfiles_async('(valid qastle string)')

    mock_cache.set_query.assert_called_once()
    mock_cache.remove_query.assert_not_called()


@pytest.mark.asyncio
async def test_servicex_gone_when_redownload_request(mocker, short_status_poll_time):
    '''
    1. Our transform query is in the cache.
    2. The files are not yet all in the cache.
    3. We call to get the status, and there is a "not known" error.
    4. The query in the cache should have been removed.

    This will force the system to re-start the query next time it is called.
    '''
    mock_cache = build_cache_mock(mocker, query_cache_return='123-456')
    mock_logger = mocker.MagicMock(spec=log_adaptor)
    transform_status = mocker.MagicMock(side_effect=ServiceXUnknownRequestID('boom'))
    mock_servicex_adaptor = MockServiceXAdaptor(mocker, "123-456",
                                                mock_transform_status=transform_status)
    mock_minio_adaptor = MockMinioAdaptor(mocker, files=['one_minio_entry'])
    data_adaptor = mocker.MagicMock(spec=DataConverterAdaptor)

    ds = fe.ServiceXDataset('http://one-ds',
                            servicex_adaptor=mock_servicex_adaptor,  # type: ignore
                            minio_adaptor=mock_minio_adaptor,  # type: ignore
                            data_convert_adaptor=data_adaptor,
                            cache_adaptor=mock_cache,
                            local_log=mock_logger)

    with pytest.raises(ServiceXException) as e:
        # Will fail with one file downloaded.
        await ds.get_data_rootfiles_async('(valid qastle string)')

    assert 'resubmit' in str(e.value)

    mock_cache.set_query.assert_not_called()
    mock_cache.remove_query.assert_called_once()


@pytest.mark.asyncio
async def test_servicex_transformer_failure_reload(mocker, short_status_poll_time):
    '''
    1. Start a transform
    2. A file is marked as failing
    3. The query is not cached (so it can be run again next time)
    '''
    mock_cache = build_cache_mock(mocker)
    mock_logger = mocker.MagicMock(spec=log_adaptor)
    transform_status = mocker.MagicMock(return_value=(0, 0, 1))
    mock_servicex_adaptor = MockServiceXAdaptor(mocker, "123-456",
                                                mock_transform_status=transform_status)
    mock_minio_adaptor = MockMinioAdaptor(mocker, files=['one_minio_entry'])
    data_adaptor = mocker.MagicMock(spec=DataConverterAdaptor)

    ds = fe.ServiceXDataset('http://one-ds',
                            servicex_adaptor=mock_servicex_adaptor,  # type: ignore
                            minio_adaptor=mock_minio_adaptor,  # type: ignore
                            data_convert_adaptor=data_adaptor,
                            cache_adaptor=mock_cache,
                            local_log=mock_logger)

    with pytest.raises(fe.ServiceXException):
        # Will fail with one skipped file.
        await ds.get_data_rootfiles_async('(valid qastle string)')

    mock_cache.set_query.assert_called_once()
    mock_cache.remove_query.assert_called_once()


@pytest.mark.asyncio
async def test_servicex_transformer_failure_errors_dumped(mocker, short_status_poll_time):
    '''
    1. Start a transform
    2. A file is marked as failing
    3. Make sure that the dump errors is called.
    '''
    mock_cache = build_cache_mock(mocker)
    mock_logger = mocker.MagicMock(spec=log_adaptor)
    transform_status = mocker.MagicMock(return_value=(0, 0, 1))
    mock_servicex_adaptor = MockServiceXAdaptor(mocker, "123-456",
                                                mock_transform_status=transform_status)
    mock_minio_adaptor = MockMinioAdaptor(mocker, files=['one_minio_entry'])
    data_adaptor = mocker.MagicMock(spec=DataConverterAdaptor)

    ds = fe.ServiceXDataset('http://one-ds',
                            servicex_adaptor=mock_servicex_adaptor,  # type: ignore
                            minio_adaptor=mock_minio_adaptor,  # type: ignore
                            data_convert_adaptor=data_adaptor,
                            cache_adaptor=mock_cache,
                            local_log=mock_logger)

    with pytest.raises(fe.ServiceXException):
        # Will fail with one skipped file.
        await ds.get_data_rootfiles_async('(valid qastle string)')

    assert mock_servicex_adaptor.dump_query_errors_count == 1


@pytest.mark.asyncio
async def test_good_run_root_bad_DID(mocker):
    'Get a root file with a single file'
    mock_cache = build_cache_mock(mocker, data_file_return="/foo/bar.root")

    fatal_transform_status = {
        "request_id": "24e59fa2-e1d7-4831-8c7e-82b2efc7c658",
        "did": "mc15_13TeV:mc15_13TeV.361106.PowhegPythia8EvtGen_AZNLOCTEQ6L1_Zee.merge.DAOD_STDM3.e3601_s2576_s2132_r6630_r6264_p2363_tid05630052_0000",  # NOQA
        "columns": "Electrons.pt(), Electrons.eta(), Electrons.phi(), Electrons.e(), Muons.pt(), Muons.eta(), Muons.phi(), Muons.e()",  # NOQA
        "selection": None,
        "tree-name": None,
        "image": "sslhep/servicex_func_adl_xaod_transformer:130_reset_cwd",
        "chunk-size": 7000,
        "workers": 1,
        "result-destination": "kafka",
        "result-format": "arrow",
        "kafka-broker": "servicex-kafka-1.slateci.net:19092",
        "workflow-name": "straight_transform",
        "generated-code-cm": None,
        "status": "Fatal",
        "failure-info": "DID Not found mc15_13TeV:mc15_13TeV.361106.PowhegPythia8EvtGen_AZNLOCTEQ6L1_Zee.merge.DAOD_STDM3.e3601_s2576_s2132_r6630_r6264_p2363_tid05630052_0000"  # NOQA
    }
    mock_servicex_adaptor = MockServiceXAdaptor(mocker, "123-456",
        mock_transform_status=mocker.MagicMock(side_effect=ServiceXFatalTransformException('DID was BAD')),  # NOQA
        mock_transform_query_status=mocker.MagicMock(return_value=fatal_transform_status))

    mock_minio_adaptor = MockMinioAdaptor(mocker, files=['one_minio_entry'])
    mock_logger = mocker.MagicMock(spec=log_adaptor)
    data_adaptor = mocker.MagicMock(spec=DataConverterAdaptor)

    ds = fe.ServiceXDataset('localds://mc16_tev:13',
                            servicex_adaptor=mock_servicex_adaptor,  # type: ignore
                            minio_adaptor=mock_minio_adaptor,  # type: ignore
                            data_convert_adaptor=data_adaptor,
                            cache_adaptor=mock_cache,
                            local_log=mock_logger)

    with pytest.raises(ServiceXFatalTransformException) as e:
        await ds.get_data_rootfiles_async('(valid qastle string)')

    assert 'DID Not found mc15' in str(e.value)


@pytest.mark.asyncio
async def test_servicex_in_progress_lock_cleared(mocker, short_status_poll_time):
    '''
    1. Start a transform
    2. A file is marked as failing
    3. The query is not cached (so it can be run again next time)
    '''
    mock_cache = build_cache_mock(mocker)
    mock_logger = mocker.MagicMock(spec=log_adaptor)
    transform_status = mocker.MagicMock(return_value=(0, 0, 1))
    mock_servicex_adaptor = MockServiceXAdaptor(mocker, "123-456",
                                                mock_transform_status=transform_status)
    mock_minio_adaptor = MockMinioAdaptor(mocker, files=['one_minio_entry'])
    data_adaptor = mocker.MagicMock(spec=DataConverterAdaptor)

    ds = fe.ServiceXDataset('http://one-ds',
                            servicex_adaptor=mock_servicex_adaptor,  # type: ignore
                            minio_adaptor=mock_minio_adaptor,  # type: ignore
                            cache_adaptor=mock_cache,
                            data_convert_adaptor=data_adaptor,
                            local_log=mock_logger)

    with pytest.raises(fe.ServiceXException):
        # Will fail with one skipped file.
        await ds.get_data_rootfiles_async('(valid qastle string)')

    import servicex.servicex_utils as sxu
    assert len(sxu._in_progress_items) == 0


@pytest.mark.asyncio
async def test_download_cached_nonet(mocker):
    '''
    Check that we do not use the network if we have already cached a file.
        - Cache is populated
        - the status calls are not made more than for the first time
        - the calls to minio are only made the first time (the list_objects, for example)
    '''
    mock_cache = build_cache_mock(mocker, query_cache_return='123-455',
                                  files=[('f1', 'file1.root')])
    mock_logger = mocker.MagicMock(spec=log_adaptor)
    mock_transform_status = mocker.Mock(side_effect=[(0, 2, 0)])
    mock_servicex_adaptor = MockServiceXAdaptor(mocker, "123-456", mock_transform_status)
    mock_minio_adaptor = MockMinioAdaptor(mocker, files=['one_minio_entry', 'two_minio_entry'])
    data_adaptor = mocker.MagicMock(spec=DataConverterAdaptor)

    ds = fe.ServiceXDataset('http://one-ds',
                            servicex_adaptor=mock_servicex_adaptor,  # type: ignore
                            minio_adaptor=mock_minio_adaptor,  # type: ignore
                            cache_adaptor=mock_cache,
                            data_convert_adaptor=data_adaptor,
                            local_log=mock_logger)
    await ds.get_data_rootfiles_async('(valid qastle string')

    # Check the the number of times we called for a transform is good.
    mock_transform_status.submit_query.assert_not_called()
    mock_transform_status.transform_status.assert_not_called()


@pytest.mark.asyncio
async def test_download_write_to_inmem_cache(mocker):
    '''
    Check that we do not use the network if we have already cached a file.
        - Cache is populated
        - the status calls are not made more than for the first time
        - the calls to minio are only made the first time (the list_objects, for example)
    '''
    mock_cache = build_cache_mock(mocker)
    mock_logger = mocker.MagicMock(spec=log_adaptor)
    mock_transform_status = mocker.Mock(side_effect=[(0, 2, 0)])
    mock_servicex_adaptor = MockServiceXAdaptor(mocker, "123-456", mock_transform_status)
    mock_minio_adaptor = MockMinioAdaptor(mocker, files=['one_minio_entry', 'two_minio_entry'])
    data_adaptor = mocker.MagicMock(spec=DataConverterAdaptor)

    ds = fe.ServiceXDataset('http://one-ds',
                            servicex_adaptor=mock_servicex_adaptor,  # type: ignore
                            minio_adaptor=mock_minio_adaptor,  # type: ignore
                            data_convert_adaptor=data_adaptor,
                            cache_adaptor=mock_cache,
                            local_log=mock_logger)
    await ds.get_data_rootfiles_async('(valid qastle string')

    # Check the the number of times we called for a transform is good.
    mock_cache.set_inmem.assert_called_once()


@pytest.mark.asyncio
async def test_download_cached_awkward(mocker, good_awkward_file_data):
    'Run two right after each other - they should return the same data in memory'
    fork_it = ['data', 'is', 'there']
    mock_cache = build_cache_mock(mocker, in_memory=fork_it)
    mock_logger = mocker.MagicMock(spec=log_adaptor)
    mock_transform_status = mocker.Mock(side_effect=[(0, 2, 0)])
    mock_servicex_adaptor = MockServiceXAdaptor(mocker, "123-456", mock_transform_status)
    mock_minio_adaptor = MockMinioAdaptor(mocker, files=['one_minio_entry', 'two_minio_entry'])

    ds = fe.ServiceXDataset('http://one-ds',
                            servicex_adaptor=mock_servicex_adaptor,  # type: ignore
                            minio_adaptor=mock_minio_adaptor,  # type: ignore
                            cache_adaptor=mock_cache,
                            data_convert_adaptor=good_awkward_file_data,
                            local_log=mock_logger)
    a1 = await ds.get_data_rootfiles_async('(valid qastle string')

    assert a1 is fork_it


@pytest.mark.asyncio
async def test_simultaneous_query_not_requeued(mocker, good_awkward_file_data):
    'Run two at once - they should not both generate queires as they are identical'

    async def do_query():
        mock_cache = build_cache_mock(mocker, make_in_memory_work=True)
        mock_logger = mocker.MagicMock(spec=log_adaptor)
        mock_servicex_adaptor = MockServiceXAdaptor(mocker, "123-456")
        mock_minio_adaptor = MockMinioAdaptor(mocker, files=['one_minio_entry'])
        ds = fe.ServiceXDataset('localds://dude-is-funny',
                                servicex_adaptor=mock_servicex_adaptor,  # type: ignore
                                minio_adaptor=mock_minio_adaptor,  # type: ignore
                                data_convert_adaptor=good_awkward_file_data,
                                cache_adaptor=mock_cache,
                                local_log=mock_logger)
        return await ds.get_data_awkward_async('(valid qastle string')

    a1, a2 = await asyncio.gather(*[do_query(), do_query()])  # type: ignore
    assert a1 is a2


@pytest.mark.asyncio
async def test_good_minio_factory_from_best(mocker):
    'Get a root file with a single file'
    mock_cache = build_cache_mock(mocker, data_file_return="/foo/bar.root",
                                  query_status_lookup_return={'request_id': 'bogus'})
    mock_servicex_adaptor = MockServiceXAdaptor(mocker, "123-456")
    mock_logger = mocker.MagicMock(spec=log_adaptor)

    mock_minio_factory = mocker.MagicMock(spec=MinioAdaptorFactory)
    mock_minio_adaptor = MockMinioAdaptor(mocker, files=['one_minio_entry'])
    mock_minio_factory.from_best.return_value = mock_minio_adaptor
    data_adaptor = mocker.MagicMock(spec=DataConverterAdaptor)

    ds = fe.ServiceXDataset('localds://mc16_tev:13',
                            servicex_adaptor=mock_servicex_adaptor,  # type: ignore
                            minio_adaptor=mock_minio_factory,
                            cache_adaptor=mock_cache,
                            data_convert_adaptor=data_adaptor,
                            local_log=mock_logger)
    await ds.get_data_rootfiles_async('(valid qastle string)')

    mock_minio_adaptor.mock_download_file.assert_called_once()
    mock_minio_factory.from_best.assert_called_once()
    assert mock_minio_factory.from_best.call_args[0][0] == {'request_id': 'bogus'}<|MERGE_RESOLUTION|>--- conflicted
+++ resolved
@@ -49,15 +49,9 @@
     config.settings = Configuration('servicex', 'servicex')
     config.get_servicex_adaptor_config.return_value = ('http://no-way.dude', 'j@yaol.com',
                                                        'no_spoon_there_is')
-<<<<<<< HEAD
 
     fe.ServiceXDataset('localds://dude', config_adaptor=config)
 
-=======
-
-    fe.ServiceXDataset('localds://dude', config_adaptor=config)
-
->>>>>>> ce602b1e
     config.get_servicex_adaptor_config.assert_called_with(None)
     config.get_default_returned_datatype.assert_called_with(None)
 
