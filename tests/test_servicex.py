--- conflicted
+++ resolved
@@ -133,8 +133,6 @@
 
 
 @pytest.fixture()
-<<<<<<< HEAD
-=======
 def good_transform_request(mocker):
     '''
     Setup to run a good transform request that returns a single file.
@@ -189,7 +187,6 @@
 
 
 @pytest.fixture()
->>>>>>> 5355be8f
 def bad_transform_request(mocker):
     '''
     Fail when we return!
