from json import dumps
from typing import Optional

import aiohttp
import pytest

from servicex import (
    ServiceXAdaptor,
    ServiceXException,
    ServiceXFailedFileTransform,
    ServiceXUnknownRequestID,
)
from servicex.servicex_adaptor import (
    servicex_adaptor_factory,
    transform_status_stream,
    trap_servicex_failures,
)

from .conftest import ClientSessionMocker, as_async_seq


@pytest.fixture
def servicex_status_request(mocker):
    '''
    Fixture that emulates the async python library get call when used with a
    status.

      - Does not check the incoming http address
      - Does not check the Returns a standard triple status from servicex
      - Does not check the headers
      - Call this to set:
            servicex_status_request(1, 2, 3)
            Sets remaining to 1, failed to 2, and processed to 3.
    '''
    files_remaining = None
    files_failed = None
    files_processed = 0

    def get_status(a, headers=None):
        r = {}

        def store(name: str, values: Optional[int]):
            nonlocal r
            if values is not None:
                r[name] = values
        store('files-remaining', files_remaining)
        store('files-skipped', files_failed)
        store('files-processed', files_processed)

        return ClientSessionMocker(dumps(r), 200)

    mocker.patch('aiohttp.ClientSession.get', side_effect=get_status)

    def set_it_up(remain: Optional[int], failed: Optional[int], processed: Optional[int]):
        nonlocal files_remaining, files_failed, files_processed
        files_remaining = remain
        files_failed = failed
        files_processed = processed

    return set_it_up


@pytest.fixture
def good_submit(mocker):
    client = mocker.MagicMock()
    r = ClientSessionMocker(dumps({'request_id': "111-222-333-444"}), 200)
    client.post = mocker.MagicMock(return_value=r)
    return client


@pytest.fixture
def good_submit_with_login(mocker):
    client = mocker.MagicMock()
    r = ClientSessionMocker([
        dumps({'message': "Login Successful",
               'access_token': "jwt:foo",
               'refresh_token': "jwt:bar"}),
        dumps({'request_id': "111-222-333-444"})], [200, 200])
    client.post = mocker.MagicMock(return_value=r)
    return client


@pytest.fixture
def bad_submit(mocker):
    client = mocker.MagicMock()
    r = ClientSessionMocker(dumps({'message': "bad text"}), 400)
    client.post = lambda d, json, headers: r
    return client


@pytest.fixture
def bad_submit_html(mocker):
    '''
    Instead of returning json, it returns text/html.
    '''
    client = mocker.MagicMock(spec=aiohttp.ClientSession)

    class bad_return:
        async def __aexit__(self, exc_type, exc, tb):
            pass

        async def __aenter__(self):
            return self

        async def json(self):
            raise Exception("ContentTypeError")

        def status(self):
            return 500

        async def text(self):
            return "html error content bogus world"

    client.post.return_value = bad_return()
    return client


@pytest.fixture
def good_update(mocker):
    client = mocker.MagicMock()
    r = ClientSessionMocker(dumps({'request_id': "111-222-333"}), 200)
    client.get = mocker.MagicMock(return_value=r)
    return client


@pytest.fixture
def bad_update(mocker):
    client = mocker.MagicMock()
    r = ClientSessionMocker(dumps({'message': "Not known"}), 400)
    client.get = mocker.MagicMock(return_value=r)
    return client


@pytest.fixture
def servicex_status_unknown(mocker):
    r = ClientSessionMocker(dumps({'message': "unknown status"}), 500)
    mocker.patch('aiohttp.ClientSession.get', return_value=r)


@pytest.mark.asyncio
async def test_status_no_login(servicex_status_request):

    servicex_status_request(None, 0, 10)
    sa = ServiceXAdaptor('http://localhost:500/sx')
    async with aiohttp.ClientSession() as client:
        r = await sa.get_transform_status(client, '123-123-123-444')
        assert len(r) == 3
        assert r[0] is None
        assert r[1] == 10
        assert r[2] == 0


@pytest.mark.asyncio
async def test_status_with_login(mocker):
    client = mocker.MagicMock()
    client.post = mocker.Mock(return_value=ClientSessionMocker([
        dumps({'message': "Login Successful",
               'access_token': "jwt:foo",
               'refresh_token': "jwt:bar"})], [200]))

    client.get = mocker.Mock(return_value=ClientSessionMocker([
        dumps({'files-remaining': 1,
               'files-skipped': 0,
               'files-processed': 0})], [200]))

    sa = ServiceXAdaptor(endpoint='http://localhost:5000/sx',
                         email="test@example.com",
                         password="foobar")

    await sa.get_transform_status(client, '123-123-123-444')
    client.post.assert_called_with("http://localhost:5000/sx/login",
                                   json={'password': 'foobar', 'email': 'test@example.com'})

    client.get.assert_called_with(
        "http://localhost:5000/sx/servicex/transformation/123-123-123-444/status",
        headers={'Authorization': 'Bearer jwt:foo'})


@pytest.mark.asyncio
async def test_status_unknown_request(servicex_status_unknown):

    sa = ServiceXAdaptor('http://localhost:500/sx')
    with pytest.raises(ServiceXUnknownRequestID) as e:
        async with aiohttp.ClientSession() as client:
            await sa.get_transform_status(client, '123-123-123-444')

    assert 'transform status' in str(e.value)


def version_mock(mocker, spec):
    import sys
    if sys.version_info[1] < 8:
        from asyncmock import AsyncMock  # type: ignore
        return AsyncMock(spec=spec)
    else:
        return mocker.MagicMock(spec=spec)


@pytest.mark.asyncio
async def test_status_stream_simple_sequence(mocker):
    adaptor = version_mock(mocker, spec=ServiceXAdaptor)
    adaptor.get_transform_status.configure_mock(return_value=(0, 1, 1))

    async with aiohttp.ClientSession() as client:
        v = [a async for a in transform_status_stream(adaptor, client, '123-455')]

    assert len(v) == 1
    assert v[0] == (0, 1, 1)


@pytest.mark.asyncio
async def test_status_stream_simple_2sequence(short_status_poll_time, mocker):
    adaptor = version_mock(mocker, spec=ServiceXAdaptor)
    adaptor.get_transform_status.configure_mock(side_effect=[(1, 1, 1), (0, 1, 1)])

    async with aiohttp.ClientSession() as client:
        v = [a async for a in transform_status_stream(adaptor, client, '123-455')]

    assert len(v) == 2
    assert v[0] == (1, 1, 1)
    assert v[1] == (0, 1, 1)


@pytest.mark.asyncio
async def test_watch_no_fail(short_status_poll_time, mocker):
    v = [a async for a in trap_servicex_failures(as_async_seq([(1, 0, 0), (0, 1, 0)]))]

    assert len(v) == 2
    assert v[0] == (1, 0, 0)
    assert v[1] == (0, 1, 0)


@pytest.mark.asyncio
async def test_watch_fail(short_status_poll_time, mocker):
    v = []
    with pytest.raises(ServiceXFailedFileTransform) as e:
        async for a in trap_servicex_failures(as_async_seq([(1, 0, 0), (0, 0, 1)])):
            v.append(a)

    # Should force a failure as soon as it is detected.
    assert len(v) == 1
    assert 'failed to transform' in str(e.value)


@pytest.mark.asyncio
async def test_watch_fail_start(short_status_poll_time, mocker):
    v = []
    with pytest.raises(ServiceXFailedFileTransform) as e:
        async for a in trap_servicex_failures(as_async_seq([(2, 0, 0), (1, 0, 1), (0, 1, 1)])):
            v.append(a)

    assert len(v) == 1
    assert 'failed to transform' in str(e.value)


@pytest.mark.asyncio
async def test_submit_good_no_login(good_submit):
    sa = ServiceXAdaptor(endpoint='http://localhost:5000/sx')

    rid = await sa.submit_query(good_submit, {'hi': 'there'})

    good_submit.post.assert_called_once()
    args, kwargs = good_submit.post.call_args

    assert len(args) == 1
    assert args[0] == 'http://localhost:5000/sx/servicex/transformation'

    assert len(kwargs) == 2
    assert 'headers' in kwargs
    assert len(kwargs['headers']) == 0

    assert 'json' in kwargs
    assert kwargs['json'] == {'hi': 'there'}

    assert rid is not None
    assert isinstance(rid, dict)
    assert 'request_id' in rid
    assert rid['request_id'] == '111-222-333-444'


@pytest.mark.asyncio
async def test_submit_good_with_login(mocker):
    client = mocker.MagicMock()
    client.post = mocker.Mock(return_value=ClientSessionMocker([
        dumps({'message': "Login Successful",
               'access_token': "jwt:foo",
               'refresh_token': "jwt:bar"}),
        dumps({'request_id': "111-222-333-444"})], [200, 200]))

    sa = ServiceXAdaptor(endpoint='http://localhost:5000/sx',
                         email="test@example.com",
                         password="foobar")

    await sa.submit_query(client, {'hi': 'there'})
    r = client.post.mock_calls

    assert len(r) == 2

    # Verify the login POST
    _, args, kwargs = r[0]
    assert args[0] == 'http://localhost:5000/sx/login'
    assert kwargs['json']['email'] == 'test@example.com'
    assert kwargs['json']['password'] == 'foobar'

    # Verify the Submit POST
    _, args, kwargs = r[1]
    assert args[0] == 'http://localhost:5000/sx/servicex/transformation'
    assert kwargs['headers']['Authorization'] == 'Bearer jwt:foo'


@pytest.mark.asyncio
async def test_submit_good_with_login_existing_token(mocker):
    client = mocker.MagicMock()
    client.post = mocker.Mock(return_value=ClientSessionMocker([
        dumps({'message': "Login Successful",
               'access_token': "jwt:foo",
               'refresh_token': "jwt:bar"}),
        dumps({'request_id': "111-222-333-444"}),
        dumps({'request_id': "222-333-444-555"})], [200, 200, 200]))

    sa = ServiceXAdaptor(endpoint='http://localhost:5000/sx',
                         email="test@example.com",
                         password="foobar")

    mocker.patch('google.auth.jwt.decode', return_value={'exp': float('inf')})  # Never expires
    rid1 = await sa.submit_query(client, {'hi': 'there'})
    assert rid1['request_id'] == '111-222-333-444'

    rid2 = await sa.submit_query(client, {'hi': 'there'})
    assert rid2['request_id'] == '222-333-444-555'

    r = client.post.mock_calls

    assert len(r) == 3

    # Verify the login POST
    _, args, kwargs = r[0]
    assert args[0] == 'http://localhost:5000/sx/login'
    assert kwargs['json']['email'] == 'test@example.com'
    assert kwargs['json']['password'] == 'foobar'

    # Verify the Submit POST
    _, args, kwargs = r[1]
    assert args[0] == 'http://localhost:5000/sx/servicex/transformation'
    assert kwargs['headers']['Authorization'] == 'Bearer jwt:foo'

    # Verify the second Submit POST
    _, args, kwargs = r[2]
    assert args[0] == 'http://localhost:5000/sx/servicex/transformation'
    assert kwargs['headers']['Authorization'] == 'Bearer jwt:foo'


@pytest.mark.asyncio
async def test_submit_good_with_login_expired_token(mocker):
    client = mocker.MagicMock()
    client.post = mocker.Mock(return_value=ClientSessionMocker([
        dumps({'message': "Login Successful",
               'access_token': "jwt:foo",
               'refresh_token': "jwt:bar"}),
        dumps({'request_id': "111-222-333-444"}),
        dumps({'message': "Login Successful",
               'access_token': "jwt:foo2",
               'refresh_token': "jwt:bar2"}),
        dumps({'request_id': "222-333-444-555"})], [200, 200, 200, 200]))

    sa = ServiceXAdaptor(endpoint='http://localhost:5000/sx',
                         email="test@example.com",
                         password="foobar")

    mocker.patch('google.auth.jwt.decode', return_value={'exp': 0})  # Always expired

    rid1 = await sa.submit_query(client, {'hi': 'there'})
    assert rid1['request_id'] == '111-222-333-444'

    rid2 = await sa.submit_query(client, {'hi': 'there'})
    assert rid2['request_id'] == '222-333-444-555'

    r = client.post.mock_calls

    assert len(r) == 4

    # Verify the login POST
    _, args, kwargs = r[0]
    assert args[0] == 'http://localhost:5000/sx/login'
    assert kwargs['json']['email'] == 'test@example.com'
    assert kwargs['json']['password'] == 'foobar'

    # Verify the Submit POST
    _, args, kwargs = r[1]
    assert args[0] == 'http://localhost:5000/sx/servicex/transformation'
    assert kwargs['headers']['Authorization'] == 'Bearer jwt:foo'

    # Verify the second login POST
    _, args, kwargs = r[2]
    assert args[0] == 'http://localhost:5000/sx/login'
    assert kwargs['json']['email'] == 'test@example.com'
    assert kwargs['json']['password'] == 'foobar'

    # Verify the second Submit POST
    _, args, kwargs = r[3]
    assert args[0] == 'http://localhost:5000/sx/servicex/transformation'
    assert kwargs['headers']['Authorization'] == 'Bearer jwt:foo2'


@pytest.mark.asyncio
async def test_submit_bad(bad_submit):
    sa = ServiceXAdaptor(endpoint='http://localhost:5000/sx')

    with pytest.raises(ServiceXException) as e:
        await sa.submit_query(bad_submit, {'hi': 'there'})

    assert "bad text" in str(e.value)


@pytest.mark.asyncio
async def test_submit_bad_html(bad_submit_html):
    sa = ServiceXAdaptor(endpoint='http://localhost:5000/sx')

    with pytest.raises(ServiceXException) as e:
        await sa.submit_query(bad_submit_html, {'hi': 'there'})

    assert "html" in str(e.value)


@pytest.mark.asyncio
async def test_submit_good_with_bad_login(mocker):
    client = mocker.MagicMock()
    client.post = mocker.Mock(return_value=ClientSessionMocker(
        dumps({'message': 'Wrong credentials'}), 401))

    sa = ServiceXAdaptor(endpoint='http://localhost:5000/sx',
                         email="test@example.com",
                         password="XXXXX")

    with pytest.raises(ServiceXException) as e:
        await sa.submit_query(client, {'hi': 'there'})

    assert "ServiceX login request rejected" in str(e.value)


@pytest.mark.asyncio
async def test_update_query_status(good_update):
    sa = ServiceXAdaptor(endpoint='http://localhost:5000/sx')

    rid = await sa.get_query_status(good_update, '111-222-333')

    good_update.get.assert_called_once()
    args, kwargs = good_update.get.call_args

    assert len(args) == 1
    assert args[0] == 'http://localhost:5000/sx/servicex/transformation/111-222-333'

    assert len(kwargs) == 1
    assert 'headers' in kwargs
    assert len(kwargs['headers']) == 0

    assert rid is not None
    assert isinstance(rid, dict)
    assert 'request_id' in rid
    assert rid['request_id'] == '111-222-333'


@pytest.mark.asyncio
async def test_update_query_status_bad(bad_update):
    sa = ServiceXAdaptor(endpoint='http://localhost:5000/sx')

    with pytest.raises(ServiceXException) as e:
        await sa.get_query_status(bad_update, '111-222-333')

    assert "rejected" in str(e.value)


def test_servicex_adaptor_settings():
    from confuse import Configuration
    c = Configuration('bogus', 'bogus')
    c.clear()
    c['api_endpoint']['endpoint'] = 'http://my-left-foot.com:5000'
    c['api_endpoint']['email'] = 'thegoodplace@example.com'
    c['api_endpoint']['password'] = 'forkingshirtballs'

    sx = servicex_adaptor_factory(c)
    assert sx._endpoint == 'http://my-left-foot.com:5000'
<<<<<<< HEAD
    assert sx._email == 'thegoodplace@example.com'
    assert sx._password == 'forkingshirtballs'
=======
    assert sx._username == 'thegoodplace'
    assert sx._password == 'forkingshirtballs'


def test_servicex_adaptor_settings_env():
    from confuse import Configuration
    c = Configuration('bogus', 'bogus')
    c.clear()
    c['api_endpoint']['endpoint'] = '${ENDPOINT}:5000'
    c['api_endpoint']['username'] = '${SXUSER}'
    c['api_endpoint']['password'] = '${SXPASS}'

    from os import environ
    environ['ENDPOINT'] = 'http://tachi.com'
    environ['SXUSER'] = 'Holden'
    environ['SXPASS'] = 'protomolecule'

    sx = servicex_adaptor_factory(c)
    assert sx._endpoint == 'http://tachi.com:5000'
    assert sx._username == 'Holden'
    assert sx._password == 'protomolecule'


@pytest.mark.asyncio
async def test_fetch_errors_for_bad_req_id(mocker):
    client = mocker.MagicMock()
    client.get = mocker.Mock(return_value=ClientSessionMocker("Request not found", 404))

    x = ServiceXAdaptor('http://localhost:5000')
    with pytest.raises(ServiceXUnknownRequestID):
        await x.dump_query_errors(client, '111-222-333')


@pytest.mark.asyncio
async def test_fetch_errors_for_bad_bad_bad(mocker):
    client = mocker.MagicMock()
    client.get = mocker.Mock(return_value=ClientSessionMocker("Internal Error", 500))

    x = ServiceXAdaptor('http://localhost:5000')
    with pytest.raises(ServiceXException):
        await x.dump_query_errors(client, '111-222-333')


@pytest.mark.asyncio
async def test_fetch_errors_for_req_good(mocker, caplog):
    client = mocker.MagicMock()
    rtn = {
        "errors": [
            {
                "pod-name": "transformer-8716d52a-974e-4f1d-beed-3425485d8f9b-f9785979892dp4",
                "file": "root://xrootd.echo.stfc.ac.uk:1094/atlas:datadisk/rucio/mc16_13TeV/bf/23/DAOD_STDM3.20425969._000001.pool.root.1",  # NOQA
                "events": 0,
                "info": "error: Failed to transform input file root://xrootd.echo.stfc.ac.uk:1094/atlas:datadisk/rucio/mc16_13TeV/7e/e5/DAOD_STDM3.20425969._000077.pool.root.1: Output\nAnother line",  # NOQA
            }
        ]
    }
    client.get = mocker.Mock(return_value=ClientSessionMocker(dumps(rtn), 200))

    x = ServiceXAdaptor('http://localhost:5000')
    await x.dump_query_errors(client, '111-222-333')
    client.get.assert_called_with('http://localhost:5000/servicex/transformation/111-222-333/errors', headers={})  # NOQA

    warning_messages = (r for r in caplog.records if r.levelname == "WARNING")

    assert sum((1 for w in warning_messages)) > 0
>>>>>>> 269f1d7c
<|MERGE_RESOLUTION|>--- conflicted
+++ resolved
@@ -480,11 +480,7 @@
 
     sx = servicex_adaptor_factory(c)
     assert sx._endpoint == 'http://my-left-foot.com:5000'
-<<<<<<< HEAD
     assert sx._email == 'thegoodplace@example.com'
-    assert sx._password == 'forkingshirtballs'
-=======
-    assert sx._username == 'thegoodplace'
     assert sx._password == 'forkingshirtballs'
 
 
@@ -548,5 +544,4 @@
 
     warning_messages = (r for r in caplog.records if r.levelname == "WARNING")
 
-    assert sum((1 for w in warning_messages)) > 0
->>>>>>> 269f1d7c
+    assert sum((1 for w in warning_messages)) > 0