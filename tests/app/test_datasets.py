#
# * Redistributions of source code must retain the above copyright notice, this
#   list of conditions and the following disclaimer.
#
# * Redistributions in binary form must reproduce the above copyright notice,
#   this list of conditions and the following disclaimer in the documentation
#   and/or other materials provided with the distribution.
#
# * Neither the name of the copyright holder nor the names of its
#   contributors may be used to endorse or promote products derived from
#   this software without specific prior written permission.
#
# THIS SOFTWARE IS PROVIDED BY THE COPYRIGHT HOLDERS AND CONTRIBUTORS "AS IS"
# AND ANY EXPRESS OR IMPLIED WARRANTIES, INCLUDING, BUT NOT LIMITED TO, THE
# IMPLIED WARRANTIES OF MERCHANTABILITY AND FITNESS FOR A PARTICULAR PURPOSE ARE
# DISCLAIMED. IN NO EVENT SHALL THE COPYRIGHT HOLDER OR CONTRIBUTORS BE LIABLE
# FOR ANY DIRECT, INDIRECT, INCIDENTAL, SPECIAL, EXEMPLARY, OR CONSEQUENTIAL
# DAMAGES (INCLUDING, BUT NOT LIMITED TO, PROCUREMENT OF SUBSTITUTE GOODS OR
# SERVICES; LOSS OF USE, DATA, OR PROFITS; OR BUSINESS INTERRUPTION) HOWEVER
# CAUSED AND ON ANY THEORY OF LIABILITY, WHETHER IN CONTRACT, STRICT LIABILITY,
# OR TORT (INCLUDING NEGLIGENCE OR OTHERWISE) ARISING IN ANY WAY OUT OF THE USE
# OF THIS SOFTWARE, EVEN IF ADVISED OF THE POSSIBILITY OF SUCH DAMAGE.
import json
from datetime import datetime
<<<<<<< HEAD
from unittest.mock import patch, MagicMock, call
=======
from unittest.mock import MagicMock, patch
>>>>>>> 62b479ff

import pytest

from servicex.models import CachedDataset, DatasetFile


@pytest.fixture
def dataset():
    dataset_files = [
        DatasetFile(
            id=1,
            adler32="some_adler32_hash",
            file_size=1024,
            file_events=100,
            paths="/path/to/file1",
        ),
        DatasetFile(
            id=2,
            adler32="another_adler32_hash",
            file_size=2048,
            file_events=200,
            paths="/path/to/file2",
        ),
    ]

    cached_dataset = CachedDataset(
        id=42,
        name="test_dataset",
        did_finder="some_finder",
        n_files=2,
        size=3072,
        events=300,
        last_used=datetime.now(),
        last_updated=datetime.now(),
        lookup_status="completed",
        is_stale=False,
        files=dataset_files,
    )
    return cached_dataset


def make_cached_dataset(
    dataset_id: int, name: str, did_finder: str = "some_finder"
) -> CachedDataset:
    files: list[DatasetFile] = []
    now = datetime.now()
    return CachedDataset(
        id=dataset_id,
        name=name,
        did_finder=did_finder,
        n_files=0,
        size=0,
        events=0,
        last_used=now,
        last_updated=now,
        lookup_status="completed",
        is_stale=False,
        files=files,
    )


def test_datasets_list(script_runner, dataset) -> None:
    with patch("servicex.app.datasets.ServiceXClient") as mock_servicex:
        mock_get_datasets = MagicMock(return_value=[dataset])
        mock_servicex.return_value.get_datasets = mock_get_datasets

        result = script_runner.run(
            ["servicex", "datasets", "list", "-c", "tests/example_config.yaml"]
        )
        assert result.returncode == 0
        result_row = result.stdout.split("  ")
        assert len(result_row) == 7, f"Expected 7 elements, got {len(result_row)}"

        # Assert specific index values
        assert result_row[0].strip() == "42"
        assert result_row[1] == "test_dataset"
        assert result_row[2] == "2"
        assert result_row[3] == "0MB"
        assert result_row[4] == "completed"

        mock_get_datasets.assert_called_once_with(did_finder=None, show_deleted=False)

        mock_get_datasets.reset_mock()
        result = script_runner.run(
            [
                "servicex",
                "datasets",
                "list",
                "-c",
                "tests/example_config.yaml",
                "--did-finder",
                "some_finder",
                "--show-deleted",
            ]
        )
        assert result.returncode == 0
        mock_get_datasets.assert_called_once_with(
            did_finder="some_finder", show_deleted=True
        )


def test_dataset_get(script_runner, dataset) -> None:
    with patch("servicex.app.datasets.ServiceXClient") as mock_servicex:
        mock_get_dataset = MagicMock(return_value=dataset)
        mock_servicex.return_value.get_dataset = mock_get_dataset

        result = script_runner.run(
            ["servicex", "datasets", "get", "42", "-c", "tests/example_config.yaml"]
        )
        assert result.returncode == 0
        mock_get_dataset.assert_called_once_with(42)

        # The output is a json document
        result_doc = json.loads(result.stdout)
        assert result_doc["dataset"]["id"] == 42
        assert len(result_doc["dataset"]["files"]) == 2


def test_dataset_delete(script_runner) -> None:
    with patch("servicex.app.datasets.ServiceXClient") as mock_servicex:
        mock_delete_dataset = MagicMock(side_effect=[True, True])
        mock_servicex.return_value.delete_dataset = mock_delete_dataset

        result = script_runner.run(
            [
                "servicex",
                "datasets",
                "delete",
                "-c",
                "tests/example_config.yaml",
                "42",
                "43",
            ]
        )
        assert result.returncode == 0
        assert result.stdout == "Dataset 42 deleted\nDataset 43 deleted\n"
        assert mock_delete_dataset.call_args_list == [call(42), call(43)]

        mock_delete_dataset_not_found = MagicMock(side_effect=[True, False])
        mock_servicex.return_value.delete_dataset = mock_delete_dataset_not_found
        result = script_runner.run(
            [
                "servicex",
                "datasets",
                "delete",
                "-c",
                "tests/example_config.yaml",
                "42",
                "43",
            ]
        )
        assert result.returncode == 1
<<<<<<< HEAD
        assert mock_delete_dataset_not_found.call_args_list == [call(42), call(43)]
        assert result.stdout == "Dataset 42 deleted\nDataset 43 not found\n"
=======
        mock_delete_dataset.assert_called_once_with(42)
        assert result.stdout == "Dataset 42 not found\n"


def test_datasets_list_with_search_pattern(script_runner) -> None:
    dataset_alpha = make_cached_dataset(1, "alpha")
    dataset_beta = make_cached_dataset(2, "beta")

    with patch("servicex.app.datasets.ServiceXClient") as mock_servicex:
        mock_get_datasets = MagicMock(return_value=[dataset_alpha, dataset_beta])
        mock_servicex.return_value.get_datasets = mock_get_datasets

        result = script_runner.run(
            ["servicex", "datasets", "list", "alpha", "-c", "tests/example_config.yaml"]
        )

        assert result.returncode == 0
        assert "alpha" in result.stdout
        assert "beta" not in result.stdout

        mock_get_datasets.assert_called_once_with(did_finder=None, show_deleted=False)


def test_datasets_list_with_wildcard_pattern(script_runner) -> None:
    dataset_alpha = make_cached_dataset(1, "alpha")
    dataset_beta = make_cached_dataset(2, "beta")
    dataset_gamma = make_cached_dataset(3, "gamma")

    with patch("servicex.app.datasets.ServiceXClient") as mock_servicex:
        mock_get_datasets = MagicMock(
            return_value=[dataset_alpha, dataset_beta, dataset_gamma]
        )
        mock_servicex.return_value.get_datasets = mock_get_datasets

        result = script_runner.run(
            ["servicex", "datasets", "list", "*ta", "-c", "tests/example_config.yaml"]
        )

        assert result.returncode == 0
        assert "beta" in result.stdout
        assert "alpha" not in result.stdout
        assert "gamma" not in result.stdout

        mock_get_datasets.assert_called_once_with(did_finder=None, show_deleted=False)
>>>>>>> 62b479ff
<|MERGE_RESOLUTION|>--- conflicted
+++ resolved
@@ -22,11 +22,7 @@
 # OF THIS SOFTWARE, EVEN IF ADVISED OF THE POSSIBILITY OF SUCH DAMAGE.
 import json
 from datetime import datetime
-<<<<<<< HEAD
 from unittest.mock import patch, MagicMock, call
-=======
-from unittest.mock import MagicMock, patch
->>>>>>> 62b479ff
 
 import pytest
 
@@ -179,12 +175,8 @@
             ]
         )
         assert result.returncode == 1
-<<<<<<< HEAD
         assert mock_delete_dataset_not_found.call_args_list == [call(42), call(43)]
         assert result.stdout == "Dataset 42 deleted\nDataset 43 not found\n"
-=======
-        mock_delete_dataset.assert_called_once_with(42)
-        assert result.stdout == "Dataset 42 not found\n"
 
 
 def test_datasets_list_with_search_pattern(script_runner) -> None:
@@ -226,5 +218,4 @@
         assert "alpha" not in result.stdout
         assert "gamma" not in result.stdout
 
-        mock_get_datasets.assert_called_once_with(did_finder=None, show_deleted=False)
->>>>>>> 62b479ff
+        mock_get_datasets.assert_called_once_with(did_finder=None, show_deleted=False)