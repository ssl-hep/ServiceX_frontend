--- conflicted
+++ resolved
@@ -221,12 +221,7 @@
     with open(tmp_path / "definitions.yaml", "w") as f1, \
          open(path2 := (tmp_path / "parent.yaml"), "w") as f2:
         f1.write("""
-<<<<<<< HEAD
-- &DEF_facility servicex-uc-af
 - &DEF_query !PythonFunction |
-=======
-- &DEF_query !Python |
->>>>>>> 5bc9037e
         def run_query(input_filenames=None):
             return []
 """)
@@ -317,18 +312,9 @@
 
 
 def test_databinder_load_dict():
-<<<<<<< HEAD
     from servicex import FuncADL_Uproot
     from servicex.servicex_client import _load_ServiceXSpec
     _load_ServiceXSpec({
-        "General": {
-            "ServiceX": "servicex-uc-af",
-        },
-=======
-    from servicex.func_adl.func_adl_dataset import FuncADLQuery_Uproot
-    from servicex.databinder.databinder_configuration import load_databinder_config
-    load_databinder_config({
->>>>>>> 5bc9037e
         "Sample": [
             {
                 "Name": "sampleA",
