from json import loads
from pathlib import Path

import asyncmock
from servicex.data_conversions import DataConverterAdaptor
from servicex.minio_adaptor import MinioAdaptor
from typing import Any, Dict, List, Optional, Tuple
from unittest.mock import Mock

import aiohttp
import pytest
from pytest_mock import MockFixture

from servicex.cache import Cache


class ClientSessionMocker:
    def __init__(self, text, status):
        if type(text) == list:
            self._text_iter = iter(text)
        else:
            self._text_iter = iter([text])

        if type(status) == list:
            self._status_iter = iter(status)
        else:
            self._status_iter = iter([status])

    async def text(self):
        return next(self._text_iter)

    async def json(self):
        return loads(next(self._text_iter))

    @property
    def status(self):
        return next(self._status_iter)

    async def __aexit__(self, exc_type, exc, tb):
        pass

    async def __aenter__(self):
        return self


class MockServiceXAdaptor:
    def __init__(self, mocker: MockFixture, request_id: str, mock_transform_status: Mock = None,
                 mock_query: Mock = None, mock_transform_query_status: Mock = None):
        self.request_id = request_id
        self._endpoint = "http://localhost:5000"
        self.requests_made = 0

        def do_unique_id():
            id = self.request_id.format(self.requests_made)
            self.requests_made += 1
            return {'request_id': id}

        self.query = mock_query \
            if mock_query \
            else mocker.Mock(side_effect=do_unique_id)

        self.transform_status = mock_transform_status \
            if mock_transform_status \
            else mocker.Mock(return_value=(0, 1, 0))

        self.query_status = mock_transform_query_status \
            if mock_transform_query_status \
            else None

        self.dump_query_errors_count = 0

    async def submit_query(self, client: aiohttp.ClientSession,
                           json_query: Dict[str, str]) -> str:
        self.query_json = json_query
        return self.query()

    async def get_transform_status(self, client: str, request_id: str) \
            -> Tuple[Optional[int], int, Optional[int]]:
        # remaining, processed, skipped
        return self.transform_status()

    async def get_query_status(self, client, request_id):
        if self.query_status is None:
            return {
                'request_id': request_id,
                'dude': 'way',
            }
        return self.query_status()

    async def dump_query_errors(self, client, request_id):
        self.dump_query_errors_count += 1


class MockMinioAdaptor(MinioAdaptor):
    def __init__(self, mocker: MockFixture, files: List[str] = []):
        self._files = files
        self.mock_download_file = mocker.Mock()
        pass

    async def download_file(self, request_id: str, minio_object_name: str, final_path: Path):
        self.mock_download_file(request_id, minio_object_name, final_path)

    def get_files(self, request_id) -> List[str]:
        'Return files in the bucket'
        return self._files


__g_inmem_value = None


def build_cache_mock(mocker, query_cache_return: str = None,
                     files: Optional[List[Tuple[str, str]]] = None,
                     in_memory: Any = None,
                     make_in_memory_work: bool = False,
                     data_file_return: str = None,
                     query_status_lookup_return: Optional[Dict[str, str]] = None) -> Cache:
    c = mocker.MagicMock(spec=Cache)

    if in_memory is None:
        c.lookup_inmem.return_value = None
    else:
        c.lookup_inmem.return_value = in_memory

    if make_in_memory_work:
        def save_it(h, v):
            global __g_inmem_value
            __g_inmem_value = v

        def find_it(h):
            global __g_inmem_value
            return __g_inmem_value

        c.set_inmem.side_effect = save_it

        c.lookup_inmem.side_effect = find_it

    if query_cache_return is None:
        c.lookup_query.return_value = None
    else:
        c.lookup_query.return_value = query_cache_return

    if files is None:
        c.lookup_files.return_value = None
    else:
        c.lookup_files.return_value = files

    def data_file_return_generator(request_id: str, fname: str):
        return Path(f'/tmp/servicex-testing/{request_id}/{fname}')

    if data_file_return is None:
        c.data_file_location.side_effect = data_file_return_generator
    else:
        c.data_file_location.return_value = data_file_return

    if query_status_lookup_return is not None:
        c.lookup_query_status.return_value = query_status_lookup_return

    return c


@pytest.fixture
def good_root_file_path():
    return Path("tests/sample_root_servicex_output.root")


@pytest.fixture
def good_uproot_file_path():
    return Path("tests/sample_uproot_servicex_output.parquet")


@pytest.fixture
def good_pandas_file_data(mocker):
    'Return a good pandas dataset'
    import pandas as pd
    import asyncmock

    converter = asyncmock.MagicMock(spec=DataConverterAdaptor)
    converter.convert_to_pandas.return_value = pd.DataFrame({'JetPt': [0, 1, 2, 3, 4, 5]})
<<<<<<< HEAD
=======
    converter.combine_pandas.return_value = converter.convert_to_pandas.return_value
>>>>>>> ce602b1e

    return converter


@pytest.fixture
def good_awkward_file_data(mocker):
    import awkward as awk

    converter = asyncmock.MagicMock(spec=DataConverterAdaptor)
    converter.convert_to_awkward.return_value = {'JetPt': awk.fromiter([0, 1, 2, 3, 4, 5])}
<<<<<<< HEAD
=======
    converter.combine_awkward.return_value = converter.convert_to_awkward.return_value
>>>>>>> ce602b1e

    return converter


@pytest.fixture
def short_status_poll_time():
    import servicex.servicex_adaptor as sxs
    old_value, sxs.servicex_status_poll_time = sxs.servicex_status_poll_time, 0.1
    yield
    sxs.servicex_status_poll_time = old_value


async def as_async_seq(seq: List[Any]):
    for i in seq:
        yield i<|MERGE_RESOLUTION|>--- conflicted
+++ resolved
@@ -176,10 +176,7 @@
 
     converter = asyncmock.MagicMock(spec=DataConverterAdaptor)
     converter.convert_to_pandas.return_value = pd.DataFrame({'JetPt': [0, 1, 2, 3, 4, 5]})
-<<<<<<< HEAD
-=======
     converter.combine_pandas.return_value = converter.convert_to_pandas.return_value
->>>>>>> ce602b1e
 
     return converter
 
@@ -190,10 +187,7 @@
 
     converter = asyncmock.MagicMock(spec=DataConverterAdaptor)
     converter.convert_to_awkward.return_value = {'JetPt': awk.fromiter([0, 1, 2, 3, 4, 5])}
-<<<<<<< HEAD
-=======
     converter.combine_awkward.return_value = converter.convert_to_awkward.return_value
->>>>>>> ce602b1e
 
     return converter
 
