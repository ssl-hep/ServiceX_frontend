# setuptools loads some plugins necessary for use here.
from setuptools import find_packages  # noqa: F401
from distutils.core import setup
import sys
import os

# Use the readme as the long description.
with open("README.md", "r") as fh:
    long_description = fh.read()

extra_test_packages = []
if sys.version_info[1] < 8:
    extra_test_packages.append("asyncmock")

version = os.getenv("servicex_version")
if version is None:
    version = "0.1a1"
else:
    version = version.split("/")[-1]

setup(
    name="servicex",
    version=version,
    packages=["servicex"],
    scripts=[],
    description="Front-end for the ServiceX Data Server",
    long_description=long_description,
    long_description_content_type="text/markdown",
    author="G. Watts (IRIS-HEP/UW Seattle)",
    author_email="gwatts@uw.edu",
    maintainer="Gordon Watts (IRIS-HEP/UW Seattle)",
    maintainer_email="gwatts@uw.edu",
    url="https://github.com/ssl-hep/ServiceX_frontend",
    license="TBD",
<<<<<<< HEAD
    python_requires=">=3.7, <3.12",
=======
    python_requires=">=3.7",
>>>>>>> 2f0767b9
    test_suite="tests",
    install_requires=[
        "idna==2.10",  # Required to thread version needle with requests library
        "pandas~=1.0",
        "uproot>=4.0.1, <5",
        "awkward>=1.0.1, <2",
        "backoff>=2.0",
        "aiohttp~=3.6",
        "minio~=5.0",
        "tqdm~=4.0",
        "qastle>=0.10, <1.0",
        "make_it_sync==1.0.0",
        "google-auth",
        "confuse==1.3.0",
        "pyarrow>=1.0",
    ],
    extras_require={
        "test": [
            "pytest>=3.9",
            "pytest-asyncio",
            "pytest-mock",
            "pytest-cov",
            "coverage",
            "flake8",
            "codecov",
            "autopep8",
            "twine",
            "asyncmock",
            "jupyterlab",
            "ipywidgets",
            "black",
        ]
        + extra_test_packages,
    },
    classifiers=[
        "Development Status :: 3 - Alpha",
        # "Development Status :: 4 - Beta",
        # "Development Status :: 5 - Production/Stable",
        # "Development Status :: 6 - Mature",
        "Intended Audience :: Developers",
        "Intended Audience :: Information Technology",
        "Programming Language :: Python",
        "Topic :: Software Development",
        "Topic :: Utilities",
        "Programming Language :: Python",
        "Programming Language :: Python :: 3.7",
        "Programming Language :: Python :: 3.8",
        "Programming Language :: Python :: 3.9",
        "Programming Language :: Python :: 3.10",
    ],
    package_data={
        "servicex": ["config_default.yaml"],
    },
    platforms="Any",
)<|MERGE_RESOLUTION|>--- conflicted
+++ resolved
@@ -32,11 +32,7 @@
     maintainer_email="gwatts@uw.edu",
     url="https://github.com/ssl-hep/ServiceX_frontend",
     license="TBD",
-<<<<<<< HEAD
-    python_requires=">=3.7, <3.12",
-=======
     python_requires=">=3.7",
->>>>>>> 2f0767b9
     test_suite="tests",
     install_requires=[
         "idna==2.10",  # Required to thread version needle with requests library
