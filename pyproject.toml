--- conflicted
+++ resolved
@@ -84,12 +84,9 @@
     "furo>=2023.5.20",
     "sphinx-code-include>=1.4.0",
     "myst-parser>=3.0.1",
-<<<<<<< HEAD
     "func-adl-servicex-xaodr22",
-=======
     "autodoc-pydantic==2.2.0",
     "sphinx-tabs>=3.4.5"
->>>>>>> 989c7bbf
 ]
 develop = [
     "servicex[test,docs]",
